--- conflicted
+++ resolved
@@ -30,12 +30,8 @@
 pub mod dataplane;
 pub mod transfer_consumer;
 pub mod transfer_provider;
-<<<<<<< HEAD
-pub mod events;
-pub mod datahub;
-=======
 pub mod auth_provider;
 pub mod auth_consumer;
 pub mod events;
-pub mod mates;
->>>>>>> cb42f050
+pub mod datahub;
+pub mod mates;