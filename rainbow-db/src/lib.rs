/*
 *
 *  * Copyright (C) 2025 - Universidad Politécnica de Madrid - UPM
 *  *
 *  * This program is free software: you can redistribute it and/or modify
 *  * it under the terms of the GNU General Public License as published by
 *  * the Free Software Foundation, either version 3 of the License, or
 *  * (at your option) any later version.
 *  *
 *  * This program is distributed in the hope that it will be useful,
 *  * but WITHOUT ANY WARRANTY; without even the implied warranty of
 *  * MERCHANTABILITY or FITNESS FOR A PARTICULAR PURPOSE.  See the
 *  * GNU General Public License for more details.
 *  *
 *  * You should have received a copy of the GNU General Public License
 *  * along with this program.  If not, see <https://www.gnu.org/licenses/>.
 *
 */

#![allow(unused_imports)]
#![allow(dead_code)]
#![allow(unused_variables)]
#![allow(unused_mut)]
#![allow(unused_imports)]
#![allow(unused_must_use)]

pub mod auth_consumer;
pub mod auth_provider;
pub mod catalog;
mod common;
pub mod contracts_consumer;
pub mod contracts_provider;
pub mod datahub;
pub mod dataplane;
pub mod events;
pub mod transfer_consumer;
pub mod transfer_provider;
<<<<<<< HEAD
// pub mod mates;
=======
pub mod events;
pub mod datahub;
mod common;
pub mod auth;
>>>>>>> d483f0b2
<|MERGE_RESOLUTION|>--- conflicted
+++ resolved
@@ -24,22 +24,13 @@
 #![allow(unused_imports)]
 #![allow(unused_must_use)]
 
-pub mod auth_consumer;
-pub mod auth_provider;
 pub mod catalog;
-mod common;
+pub mod contracts_provider;
 pub mod contracts_consumer;
-pub mod contracts_provider;
-pub mod datahub;
 pub mod dataplane;
-pub mod events;
 pub mod transfer_consumer;
 pub mod transfer_provider;
-<<<<<<< HEAD
-// pub mod mates;
-=======
 pub mod events;
 pub mod datahub;
 mod common;
-pub mod auth;
->>>>>>> d483f0b2
+pub mod auth;