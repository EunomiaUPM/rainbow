--- conflicted
+++ resolved
@@ -1,6 +1,6 @@
 /*
  *
- *  * Copyright (C) 2025 - Universidad Politécnica de Madrid - UPM
+ *  * Copyright (C) 2024 - Universidad Politécnica de Madrid - UPM
  *  *
  *  * This program is free software: you can redistribute it and/or modify
  *  * it under the terms of the GNU General Public License as published by
@@ -30,12 +30,9 @@
         Box::new(m20250403_094651_auth_request::Migration),
         Box::new(m20250403_094651_auth_interaction::Migration),
         Box::new(m20250403_094651_auth_verification::Migration),
-<<<<<<< HEAD
-=======
         Box::new(m20250403_094651_auth_token_requirements::Migration),
         Box::new(m20250403_094651_mates::Migration),
         Box::new(m20250403_094651_business_mates::Migration),
->>>>>>> 8d670e35
     ]
 }
 
