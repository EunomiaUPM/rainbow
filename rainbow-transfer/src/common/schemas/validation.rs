--- conflicted
+++ resolved
@@ -17,10 +17,7 @@
  *
  */
 
-use crate::common::schemas::{
-    TRANSFER_COMPLETION_SCHEMA, TRANSFER_ERROR_SCHEMA, TRANSFER_PROCESS_SCHEMA, TRANSFER_REQUEST_SCHEMA,
-    TRANSFER_START_SCHEMA, TRANSFER_SUSPENSION_SCHEMA, TRANSFER_TERMINATION_SCHEMA,
-};
+use crate::common::schemas::{TRANSFER_COMPLETION_SCHEMA, TRANSFER_ERROR_SCHEMA, TRANSFER_PROCESS_SCHEMA, TRANSFER_REQUEST_SCHEMA, TRANSFER_START_SCHEMA, TRANSFER_SUSPENSION_SCHEMA, TRANSFER_TERMINATION_SCHEMA};
 use anyhow::bail;
 use jsonschema::BasicOutput;
 use log::error;
@@ -32,9 +29,15 @@
 
 pub fn validate_payload_schema<'a, M: DSProtocolTransferMessageTrait<'a>>(message: &M) -> anyhow::Result<()> {
     let validation = match message.get_message_type()? {
-        TransferMessageTypes::TransferError => TRANSFER_ERROR_SCHEMA.apply(&to_value(message)?).basic(),
-        TransferMessageTypes::TransferRequestMessage => TRANSFER_REQUEST_SCHEMA.apply(&to_value(message)?).basic(),
-        TransferMessageTypes::TransferStartMessage => TRANSFER_START_SCHEMA.apply(&to_value(message)?).basic(),
+        TransferMessageTypes::TransferError => {
+            TRANSFER_ERROR_SCHEMA.apply(&to_value(message)?).basic()
+        }
+        TransferMessageTypes::TransferRequestMessage => {
+            TRANSFER_REQUEST_SCHEMA.apply(&to_value(message)?).basic()
+        }
+        TransferMessageTypes::TransferStartMessage => {
+            TRANSFER_START_SCHEMA.apply(&to_value(message)?).basic()
+        }
         TransferMessageTypes::TransferSuspensionMessage => {
             TRANSFER_SUSPENSION_SCHEMA.apply(&to_value(message)?).basic()
         }
@@ -44,21 +47,16 @@
         TransferMessageTypes::TransferTerminationMessage => {
             TRANSFER_TERMINATION_SCHEMA.apply(&to_value(message)?).basic()
         }
-        TransferMessageTypes::TransferProcessMessage => TRANSFER_PROCESS_SCHEMA.apply(&to_value(message)?).basic(),
+        TransferMessageTypes::TransferProcessMessage => {
+            TRANSFER_PROCESS_SCHEMA.apply(&to_value(message)?).basic()
+        }
     };
     if let BasicOutput::Invalid(errors) = validation {
         for error in errors {
             error!("{}", error.instance_location());
             error!("{}", error.error_description());
         }
-<<<<<<< HEAD
-        let e = CommonErrors::format_new(
-            BadFormat::Received,
-            "Message malformed in JSON Data Validation".to_string().into(),
-        );
-=======
         let e = CommonErrors::format_new(BadFormat::Received, "Message malformed in JSON Data Validation");
->>>>>>> d483f0b2
         tracing::error!("{}", e.log());
         bail!(e)
     }
