/*
 *
 *  * Copyright (C) 2025 - Universidad Politécnica de Madrid - UPM
 *  *
 *  * This program is free software: you can redistribute it and/or modify
 *  * it under the terms of the GNU General Public License as published by
 *  * the Free Software Foundation, either version 3 of the License, or
 *  * (at your option) any later version.
 *  *
 *  * This program is distributed in the hope that it will be useful,
 *  * but WITHOUT ANY WARRANTY; without even the implied warranty of
 *  * MERCHANTABILITY or FITNESS FOR A PARTICULAR PURPOSE.  See the
 *  * GNU General Public License for more details.
 *  *
 *  * You should have received a copy of the GNU General Public License
 *  * along with this program.  If not, see <https://www.gnu.org/licenses/>.
 *
 */

use crate::common::errors::transfer_errors::TransferErrors;
use crate::common::schemas::validation::validate_payload_schema;
use crate::common::utils::has_data_address_in_push;
use crate::provider::core::data_plane_facade::DataPlaneProviderFacadeTrait;
use crate::provider::core::data_service_resolver_facade::DataServiceFacadeTrait;
use crate::provider::core::ds_protocol::DSProtocolTransferProviderTrait;
use anyhow::{anyhow, bail};
use axum::async_trait;
use rainbow_common::err::transfer_err::TransferErrorType;
use rainbow_common::errors::helpers::BadFormat;
use rainbow_common::errors::{CommonErrors, ErrorLog};
use rainbow_common::facades::ssi_auth_facade::SSIAuthFacadeTrait;
use rainbow_common::mates::Mates;
use rainbow_common::protocol::transfer::transfer_completion::TransferCompletionMessage;
use rainbow_common::protocol::transfer::transfer_process::TransferProcessMessage;
use rainbow_common::protocol::transfer::transfer_protocol_trait::DSProtocolTransferMessageTrait;
use rainbow_common::protocol::transfer::transfer_request::TransferRequestMessage;
use rainbow_common::protocol::transfer::transfer_start::TransferStartMessage;
use rainbow_common::protocol::transfer::transfer_suspension::TransferSuspensionMessage;
use rainbow_common::protocol::transfer::transfer_termination::TransferTerminationMessage;
use rainbow_common::protocol::transfer::{TransferMessageTypes, TransferRoles, TransferState, TransferStateAttribute};
use rainbow_common::utils::{get_urn, get_urn_from_string};
use rainbow_db::transfer_provider::entities::transfer_process;
use rainbow_db::transfer_provider::repo::{
    EditTransferProcessModel, NewTransferMessageModel, NewTransferProcessModel, TransferProviderRepoErrors,
    TransferProviderRepoFactory,
};
use rainbow_events::core::notification::notification_types::{
    RainbowEventsNotificationBroadcastRequest, RainbowEventsNotificationMessageCategory,
    RainbowEventsNotificationMessageOperation, RainbowEventsNotificationMessageTypes,
};
use rainbow_events::core::notification::RainbowEventsNotificationTrait;
use serde_json::json;
use std::sync::Arc;
use tracing::{debug, error};
use urn::Urn;

pub struct DSProtocolTransferProviderImpl<T, V, W, X>
where
    T: TransferProviderRepoFactory + Send + Sync,
    V: DataPlaneProviderFacadeTrait + Send + Sync,
    W: RainbowEventsNotificationTrait + Sync + Send,
    X: SSIAuthFacadeTrait + Sync + Send,
{
    transfer_repo: Arc<T>,
    data_service_facade: Arc<dyn DataServiceFacadeTrait + Send + Sync>,
    data_plane: Arc<V>,
    notification_service: Arc<W>,
    ssi_auth_facade: Arc<X>,
}

impl<T, V, W, X> DSProtocolTransferProviderImpl<T, V, W, X>
where
    T: TransferProviderRepoFactory + Send + Sync,
    V: DataPlaneProviderFacadeTrait + Send + Sync,
    W: RainbowEventsNotificationTrait + Sync + Send,
    X: SSIAuthFacadeTrait + Sync + Send,
{
    pub fn new(
        transfer_repo: Arc<T>,
        data_service_facade: Arc<dyn DataServiceFacadeTrait + Send + Sync>,
        data_plane: Arc<V>,
        notification_service: Arc<W>,
        ssi_auth_facade: Arc<X>,
    ) -> Self {
        Self { transfer_repo, data_service_facade, data_plane, notification_service, ssi_auth_facade }
    }

    /// Validate auth token
    async fn validate_auth_token(&self, token: String) -> anyhow::Result<Mates> {
        debug!("DSProtocol Service: validate_auth_token");
        let mate = self.ssi_auth_facade.verify_token(token).await?;
        Ok(mate)
    }

    ///
    ///
    fn json_schema_validation<'a, M: DSProtocolTransferMessageTrait<'a>>(&self, message: &M) -> anyhow::Result<()> {
        debug!("DSProtocol Service: json_schema_validation");
        validate_payload_schema(message)?;
        Ok(())
    }

    ///
    ///
    async fn payload_validation<'a, M: DSProtocolTransferMessageTrait<'a>>(
        &self,
        provider_pid_from_uri: &Urn, // Provider PID from URL path
        message: &M,                 // The incoming message
        consumer_participant_mate: &Mates,
    ) -> anyhow::Result<transfer_process::Model> {
        debug!("DSProtocol Service: payload_validation");

        let message_provider_pid = message.get_provider_pid()?;
        let message_consumer_pid = message.get_consumer_pid()?;
        // 1. Validate provider_pid in message body matches provider_pid from URI
        match message_provider_pid {
            Some(msg_p_pid) if msg_p_pid == provider_pid_from_uri => {}
            _ => {
                let e = CommonErrors::format_new(
                    BadFormat::Received,
<<<<<<< HEAD
                    "Uri and Body identifiers do not coincide".to_string().into(),
=======
                    "Uri and Body identifiers do not coincide",
>>>>>>> d483f0b2
                );
                error!("{}", e.log());
                bail!(e)
            }
        }
        // 2. Validate correlation in processes / Get existing process
        let provider_transfer_process = self
            .transfer_repo
            .get_transfer_process_by_provider(provider_pid_from_uri.clone())
            .await
            .map_err(|e| CommonErrors::format_new(BadFormat::Received, &e.to_string()))?
            .ok_or_else(|| {
                let e = CommonErrors::missing_resource_new(
<<<<<<< HEAD
                    provider_pid_from_uri.to_string(),
                    "Transfer process doesn't exist".to_string().into(),
=======
                    &provider_pid_from_uri.to_string(),
                    "Transfer process doesn't exist",
>>>>>>> d483f0b2
                );
                error!("{}", e.log());
                anyhow!(e)
            })?;
        // 3. Validate consumer_pid in message body matches consumer_pid in DB (if applicable)
        if let Some(msg_c_pid) = message_consumer_pid {
            let consumer_transfer_process = self
                .transfer_repo
                .get_transfer_process_by_consumer(msg_c_pid.clone())
                .await
                .map_err(|e| CommonErrors::format_new(BadFormat::Received, &e.to_string()))?
                .ok_or_else(|| {
<<<<<<< HEAD
                    let e = CommonErrors::missing_resource_new(
                        msg_c_pid.to_string(),
                        "Transfer process doesn't exist".to_string().into(),
                    );
=======
                    let e = CommonErrors::missing_resource_new(&msg_c_pid.to_string(), "Transfer process doesn't exist");
>>>>>>> d483f0b2
                    error!("{}", e.log());
                    anyhow!(e)
                })?;
            if consumer_transfer_process.provider_pid != provider_transfer_process.provider_pid {
                let e = CommonErrors::format_new(
                    BadFormat::Received,
<<<<<<< HEAD
                    "ConsumerPid and ProviderPid don't coincide".to_string().to_string().into(),
=======
                    "ConsumerPid and ProviderPid don't coincide",
>>>>>>> d483f0b2
                );
                error!("{}", e.log());
                bail!(e);
            }
            // 4. Validate process is correlated with mate
            if provider_transfer_process.associated_consumer.clone().unwrap()
                != consumer_participant_mate.participant_id
            {
                let e = CommonErrors::format_new(
                    BadFormat::Received,
<<<<<<< HEAD
                    "This user is not related with this process".to_string().to_string().into(),
=======
                    "This user is not related with this process",
>>>>>>> d483f0b2
                );
                error!("{}", e.log());
                bail!(e);
            }
        }
        Ok(provider_transfer_process)
    }

    ///
    ///
    async fn transition_validation<'a, M: DSProtocolTransferMessageTrait<'a>>(
        &self,
        message: &M,
    ) -> anyhow::Result<()> {
        debug!("DSProtocol Service: transition_validation");

        // Negotiation state
        let consumer_pid = message.get_consumer_pid()?.to_owned();
        let provider_pid = message.get_provider_pid()?;
        let message_type = message.get_message_type()?;

        match message_type {
            TransferMessageTypes::TransferRequestMessage => {
                match (provider_pid, consumer_pid) {
                    // 1. Provider must be none in TransferRequestMessage
                    (None, Some(c)) => {
                        // 2. Consumer must not exist yet in TransferRequestMessa
                        match self.transfer_repo.get_transfer_process_by_consumer(c.to_owned()).await? {
                            Some(_) => {
                                let e = TransferErrors::consumer_already_registered_new(
                                    c.to_owned().to_string().into(),
                                    Some("Consumer already registered".to_string()),
                                );
                                error!("{}", e.log());
                                bail!(e);
                            }
                            None => {}
                        }
                    }
                    _ => {
                        let e = TransferErrors::protocol_new(Some("This message type is not allowed".to_string()));
                        error!("{}", e.log());
                        bail!(e);
                    }
                }
            }
            m => {
                // 3. provider must exist for the rest of messages (checked by serde)
                let provider_pid = message.get_provider_pid()?.unwrap().to_owned();
                // 3. For the rest of messages tp must exist (checked in previous method)
                let tp = self.transfer_repo.get_transfer_process_by_provider(provider_pid).await?.unwrap();
                let transfer_state = tp.state.parse()?;
                match m {
                    // 4. Transfer start transition check
                    TransferMessageTypes::TransferStartMessage => match transfer_state {
                        TransferState::REQUESTED => {}
                        TransferState::STARTED => {
<<<<<<< HEAD
                            let e = TransferErrors::protocol_new(
                                "Start message is not allowed in STARTED state".to_string().into(),
                            );
=======
                            let e = TransferErrors::protocol_new(Some("Start message is not allowed in STARTED state".to_string()));
>>>>>>> d483f0b2
                            error!("{}", e.log());
                            bail!(e);
                        }
                        TransferState::SUSPENDED => {
                            // 5. Transfer state attribute check.
                            // Start from state suspended is only allowed if
                            let transfer_state_attribute = tp.state_attribute.unwrap().parse()?;
                            match transfer_state_attribute {
                                TransferStateAttribute::ByConsumer => {}
                                TransferStateAttribute::OnRequest => {}
                                TransferStateAttribute::ByProvider => {
                                    let e = TransferErrors::protocol_new(Some("State SUSPENDED was established by Provider, Consumer is not allowed to change it".to_string()));
                                    error!("{}", e.log());
                                    bail!(e);
                                }
                            }
                        }
                        TransferState::COMPLETED => {
<<<<<<< HEAD
                            let e = TransferErrors::protocol_new(
                                "Start message is not allowed in COMPLETED state".to_string().into(),
                            );
=======
                            let e = TransferErrors::protocol_new(Some("Start message is not allowed in COMPLETED state".to_string()));
>>>>>>> d483f0b2
                            error!("{}", e.log());
                            bail!(e);
                        }
                        TransferState::TERMINATED => {
<<<<<<< HEAD
                            let e = TransferErrors::protocol_new(
                                "Start message is not allowed in TERMINATED state".to_string().into(),
                            );
=======
                            let e = TransferErrors::protocol_new(Some("Start message is not allowed in TERMINATED state".to_string()));
>>>>>>> d483f0b2
                            error!("{}", e.log());
                            bail!(e);
                        }
                    },
                    // 4. Transfer suspension transition check
                    TransferMessageTypes::TransferSuspensionMessage => match transfer_state {
                        TransferState::REQUESTED => {
<<<<<<< HEAD
                            let e = TransferErrors::protocol_new(
                                "Suspension message is not allowed in REQUESTED state".to_string().into(),
                            );
=======
                            let e =
                                TransferErrors::protocol_new(Some("Suspension message is not allowed in REQUESTED state".to_string()));
>>>>>>> d483f0b2
                            error!("{}", e.log());
                            bail!(e);
                        }
                        TransferState::STARTED => {}
                        TransferState::SUSPENDED => {
                            let e = TransferErrors::protocol_new(Some("Transfer already suspended".to_string()));
                            error!("{}", e.log());
                            bail!(e);
                        }
                        TransferState::COMPLETED => {
<<<<<<< HEAD
                            let e = TransferErrors::protocol_new(
                                "Suspension message is not allowed in COMPLETED state".to_string().into(),
                            );
=======
                            let e =
                                TransferErrors::protocol_new(Some("Suspension message is not allowed in COMPLETED state".to_string()));
>>>>>>> d483f0b2
                            error!("{}", e.log());
                            bail!(e);
                        }
                        TransferState::TERMINATED => {
<<<<<<< HEAD
                            let e = TransferErrors::protocol_new(
                                "Suspension message is not allowed in TERMINATED state".to_string().into(),
                            );
=======
                            let e =
                                TransferErrors::protocol_new(Some("Suspension message is not allowed in TERMINATED state".to_string()));
>>>>>>> d483f0b2
                            error!("{}", e.log());
                            bail!(e);
                        }
                    },
                    // 4. Transfer completion transition check
                    TransferMessageTypes::TransferCompletionMessage => match transfer_state {
                        TransferState::REQUESTED => {
<<<<<<< HEAD
                            let e = TransferErrors::protocol_new(
                                "Completion message is not allowed in REQUESTED state".to_string().into(),
                            );
=======
                            let e =
                                TransferErrors::protocol_new(Some("Completion message is not allowed in REQUESTED state".to_string()));
>>>>>>> d483f0b2
                            error!("{}", e.log());
                            bail!(e);
                        }
                        TransferState::STARTED => {}
                        TransferState::SUSPENDED => {}
                        TransferState::COMPLETED => {}
                        TransferState::TERMINATED => {
<<<<<<< HEAD
                            let e = TransferErrors::protocol_new(
                                "Completion message is not allowed in TERMINATED state".to_string().into(),
                            );
=======
                            let e =
                                TransferErrors::protocol_new(Some("Completion message is not allowed in TERMINATED state".to_string()));
>>>>>>> d483f0b2
                            error!("{}", e.log());
                            bail!(e);
                        }
                    },
                    // 4. Transfer termination transition check
                    TransferMessageTypes::TransferTerminationMessage => match transfer_state {
                        TransferState::REQUESTED => {}
                        TransferState::STARTED => {}
                        TransferState::SUSPENDED => {}
                        TransferState::COMPLETED => {
<<<<<<< HEAD
                            let e = TransferErrors::protocol_new(
                                "Completion message is not allowed in COMPLETED state".to_string().into(),
                            );
=======
                            let e =
                                TransferErrors::protocol_new(Some("Completion message is not allowed in COMPLETED state".to_string()));
>>>>>>> d483f0b2
                            error!("{}", e.log());
                            bail!(e);
                        }
                        TransferState::TERMINATED => {}
                    },
                    // 4. Rest of messages not allowed
                    _ => {
                        let e = TransferErrors::protocol_new(Some("This message type is not allowed".to_string()));
                        error!("{}", e.log());
                        bail!(e);
                    }
                }
            }
        }

        Ok(())
    }

    ///
    ///
    async fn notify_subscribers(&self, subcategory: String, message: serde_json::Value) -> anyhow::Result<()> {
        debug!("DSProtocol Service: notify_subscribers");

        self.notification_service
            .broadcast_notification(RainbowEventsNotificationBroadcastRequest {
                category: RainbowEventsNotificationMessageCategory::TransferProcess,
                subcategory,
                message_type: RainbowEventsNotificationMessageTypes::DSProtocolMessage,
                message_content: message,
                message_operation: RainbowEventsNotificationMessageOperation::IncomingMessage,
            })
            .await?;
        Ok(())
    }
}

#[async_trait]
impl<T, V, W, X> DSProtocolTransferProviderTrait for DSProtocolTransferProviderImpl<T, V, W, X>
where
    T: TransferProviderRepoFactory + Send + Sync,
    V: DataPlaneProviderFacadeTrait + Send + Sync,
    W: RainbowEventsNotificationTrait + Sync + Send,
    X: SSIAuthFacadeTrait + Sync + Send,
{
    async fn get_transfer_requests_by_provider(&self, provider_pid: Urn) -> anyhow::Result<TransferProcessMessage> {
        debug!("DSProtocol Service: get_transfer_requests_by_provider");
        let transfers = self
            .transfer_repo
            .get_transfer_process_by_provider(provider_pid.clone())
            .await
            .map_err(|e| {
                let e = CommonErrors::database_new(&e.to_string());
                error!("{}", e.log());
                anyhow!(e)
            })?
            .ok_or_else(|| {
<<<<<<< HEAD
                let e = CommonErrors::missing_resource_new(
                    provider_pid.to_string(),
                    "Transfer process not found".to_string().into(),
                );
=======
                let e = CommonErrors::missing_resource_new(&provider_pid.to_string(), "Transfer process not found");
>>>>>>> d483f0b2
                error!("{}", e.log());
                anyhow!(e)
            })?;
        Ok(transfers.into())
    }

    async fn get_transfer_requests_by_consumer(
        &self,
        consumer_pid: Urn,
    ) -> anyhow::Result<Option<TransferProcessMessage>> {
        debug!("DSProtocol Service: get_transfer_requests_by_consumer");
        let transfers = self
            .transfer_repo
            .get_transfer_process_by_consumer(consumer_pid.clone())
            .await
            .map_err(|e| {
                let e = CommonErrors::database_new(&e.to_string());
                error!("{}", e.log());
                anyhow!(e)
            })?
            .ok_or_else(|| {
<<<<<<< HEAD
                let e = CommonErrors::missing_resource_new(
                    consumer_pid.to_string(),
                    "Transfer process not found".to_string().into(),
                );
=======
                let e = CommonErrors::missing_resource_new(&consumer_pid.to_string(), "Transfer process not found");
>>>>>>> d483f0b2
                error!("{}", e.log());
                anyhow!(e)
            })?;
        Ok(Some(transfers.into()))
    }

    async fn transfer_request(
        &self,
        input: TransferRequestMessage,
        token: String,
    ) -> anyhow::Result<TransferProcessMessage> {
        debug!("DSProtocol Service: transfer_request");
        // 0. Extract data
        let provider_pid = get_urn(None);
        let consumer_pid = input.consumer_pid.to_owned();
        let agreement_id = get_urn_from_string(&input.agreement_id)?;
        let formats = input.format.clone();
        let _created_at = chrono::Utc::now().naive_utc();
        let message_type = input._type.clone();

        // 1. Validate request
        let consumer_participant_mate = self.validate_auth_token(token).await?;
        let callback_address =
            input.callback_address.clone().unwrap_or(consumer_participant_mate.base_url.unwrap_or("".to_string()));
        self.json_schema_validation(&input)?;
        self.transition_validation(&input).await?;
        if !has_data_address_in_push(&input.data_address, &input.format)? {
            let e = CommonErrors::format_new(
                BadFormat::Received,
<<<<<<< HEAD
                "Data address cannot be null on push direction".to_string().into(),
=======
                "Data address cannot be null on push direction",
>>>>>>> d483f0b2
            );
            error!("{}", e.log());
            bail!(e);
        }

        // 2. Resolve data service
        let data_service =
            self.data_service_facade.resolve_data_service_by_agreement_id(agreement_id.clone(), Some(formats)).await?;
        // 3. Data plane hook
        self.data_plane.on_transfer_request(provider_pid.clone(), data_service, input.format.clone()).await?;

        // 4. Persist model
        let transfer_process = self
            .transfer_repo
            .create_transfer_process(NewTransferProcessModel {
                provider_pid: provider_pid.clone(),
                consumer_pid,
                agreement_id,
                callback_address, // TODO
                associated_consumer: Some(consumer_participant_mate.participant_id),
            })
            .await
            .map_err(|e| {
                let e_ = CommonErrors::database_new(&e.to_string());
                error!("{}", e_.log());
                anyhow!(e_)
            })?;
        let transfer_message = self
            .transfer_repo
            .create_transfer_message(
                provider_pid.clone(),
                NewTransferMessageModel {
                    message_type: message_type.to_string(),
                    from: TransferRoles::Consumer,
                    to: TransferRoles::Provider,
                    content: serde_json::to_value(&input)?,
                },
            )
            .await
            .map_err(|e| {
                let e_ = CommonErrors::database_new(&e.to_string());
                error!("{}", e_.log());
                anyhow!(e_)
            })?;

        // 5. Notify
        self.notify_subscribers(
            "TransferRequestMessage".to_string(),
            json!({
                "process": transfer_process.clone(),
                "message": transfer_message
            }),
        )
        .await?;
        // 6. Bye
        Ok(transfer_process.into())
    }

    async fn transfer_start(
        &self,
        provider_pid: Urn,
        input: TransferStartMessage,
        token: String,
    ) -> anyhow::Result<TransferProcessMessage> {
        debug!("DSProtocol Service: transfer_start");

        let TransferStartMessage { provider_pid: provider_pid_, consumer_pid, .. } = input.clone();
        // 1. Validate request
        let consumer_participant_mate = self.validate_auth_token(token).await?;
        self.json_schema_validation(&input)?;
        self.transition_validation(&input).await?;
        let _ = self.payload_validation(&provider_pid, &input, &consumer_participant_mate).await?;
        // 2. Persist model/state
        let transfer_process = self
            .transfer_repo
            .put_transfer_process(
                provider_pid.clone(),
                EditTransferProcessModel {
                    state: Option::from(TransferState::STARTED),
                    state_attribute: Option::from(TransferStateAttribute::ByConsumer),
                    ..Default::default()
                },
            )
            .await
            .map_err(|e| match e {
                TransferProviderRepoErrors::ProviderTransferProcessNotFound => {
<<<<<<< HEAD
                    let e = CommonErrors::missing_resource_new(
                        provider_pid.to_string(),
                        "Transfer process doesn't exist".to_string().into(),
                    );
=======
                    let e =
                        CommonErrors::missing_resource_new(&provider_pid.to_string(), "Transfer process doesn't exist");
>>>>>>> d483f0b2
                    error!("{}", e.log());
                    anyhow!(e)
                }
                e_ => {
                    let e_ = CommonErrors::database_new(&e_.to_string());
                    error!("{}", e_.log());
                    anyhow!(e_)
                }
            })?;
        // create message
        let transfer_message = self
            .transfer_repo
            .create_transfer_message(
                provider_pid.clone(),
                NewTransferMessageModel {
                    message_type: input._type.clone().to_string(),
                    from: TransferRoles::Consumer,
                    to: TransferRoles::Provider,
                    content: serde_json::to_value(&input)?,
                },
            )
            .await
            .map_err(|e| {
                let e_ = CommonErrors::database_new(&e.to_string());
                error!("{}", e_.log());
                anyhow!(e_)
            })?;

        // 3. Data plane hook
        self.data_plane.on_transfer_start(provider_pid.clone()).await?;
        // 4. Notify
        self.notify_subscribers(
            "TransferStartMessage".to_string(),
            json!({
                "process": transfer_process.clone(),
                "message": transfer_message
            }),
        )
        .await?;
        // 5. Bye
        Ok(transfer_process.into())
    }

    async fn transfer_suspension(
        &self,
        provider_pid: Urn,
        input: TransferSuspensionMessage,
        token: String,
    ) -> anyhow::Result<TransferProcessMessage> {
        debug!("DSProtocol Service: transfer_suspension");

        let TransferSuspensionMessage { provider_pid: provider_pid_, consumer_pid, .. } = input.clone();
        // 1. Validate request
        let consumer_participant_mate = self.validate_auth_token(token).await?;
        self.json_schema_validation(&input)?;
        let _ = self.payload_validation(&provider_pid, &input, &consumer_participant_mate).await?;
        self.transition_validation(&input).await?;
        // 2. Persist model/state
        let transfer_process = self
            .transfer_repo
            .put_transfer_process(
                provider_pid.clone(),
                EditTransferProcessModel {
                    state: Option::from(TransferState::SUSPENDED),
                    state_attribute: Option::from(TransferStateAttribute::ByConsumer),
                    ..Default::default()
                },
            )
            .await
            .map_err(|e| match e {
                TransferProviderRepoErrors::ProviderTransferProcessNotFound => {
<<<<<<< HEAD
                    let e = CommonErrors::missing_resource_new(
                        provider_pid.to_string(),
                        "Transfer process doesn't exist".to_string().into(),
                    );
=======
                    let e =
                        CommonErrors::missing_resource_new(&provider_pid.to_string(), "Transfer process doesn't exist");
>>>>>>> d483f0b2
                    error!("{}", e.log());
                    anyhow!(e)
                }
                e_ => {
                    let e_ = CommonErrors::database_new(&e_.to_string());
                    error!("{}", e_.log());
                    anyhow!(e_)
                }
            })?;
        // create message
        let transfer_message = self
            .transfer_repo
            .create_transfer_message(
                provider_pid.clone(),
                NewTransferMessageModel {
                    message_type: input._type.clone().to_string(),
                    from: TransferRoles::Consumer,
                    to: TransferRoles::Provider,
                    content: serde_json::to_value(&input)?,
                },
            )
            .await
            .map_err(|e| {
                let e_ = CommonErrors::database_new(&e.to_string());
                error!("{}", e_.log());
                anyhow!(e_)
            })?;
        // 3. Data plane hook
        self.data_plane.on_transfer_suspension(provider_pid.clone()).await?;
        // 4. Notify
        self.notify_subscribers(
            "TransferSuspensionMessage".to_string(),
            json!({
                "process": transfer_process.clone(),
                "message": transfer_message
            }),
        )
        .await?;
        // 5. Bye
        Ok(transfer_process.into())
    }

    async fn transfer_completion(
        &self,
        provider_pid: Urn,
        input: TransferCompletionMessage,
        token: String,
    ) -> anyhow::Result<TransferProcessMessage> {
        debug!("DSProtocol Service: transfer_completion");

        let TransferCompletionMessage { provider_pid: provider_pid_, consumer_pid, .. } = input.clone();
        // 1. Validate request
        let consumer_participant_mate = self.validate_auth_token(token).await?;
        self.json_schema_validation(&input)?;
        let _ = self.payload_validation(&provider_pid, &input, &consumer_participant_mate).await?;
        self.transition_validation(&input).await?;
        // 2. Persist model/state
        let transfer_process = self
            .transfer_repo
            .put_transfer_process(
                provider_pid.clone(),
                EditTransferProcessModel {
                    state: Option::from(TransferState::COMPLETED),
                    state_attribute: Option::from(TransferStateAttribute::ByConsumer),
                    ..Default::default()
                },
            )
            .await
            .map_err(|e| match e {
                TransferProviderRepoErrors::ProviderTransferProcessNotFound => {
<<<<<<< HEAD
                    let e = CommonErrors::missing_resource_new(
                        provider_pid.to_string(),
                        "Transfer process doesn't exist".to_string().into(),
                    );
=======
                    let e =
                        CommonErrors::missing_resource_new(&provider_pid.to_string(), "Transfer process doesn't exist");
>>>>>>> d483f0b2
                    error!("{}", e.log());
                    anyhow!(e)
                }
                e_ => {
                    let e_ = CommonErrors::database_new(&e_.to_string());
                    error!("{}", e_.log());
                    anyhow!(e_)
                }
            })?;
        // create message
        let transfer_message = self
            .transfer_repo
            .create_transfer_message(
                provider_pid.clone(),
                NewTransferMessageModel {
                    message_type: input._type.clone().to_string(),
                    from: TransferRoles::Consumer,
                    to: TransferRoles::Provider,
                    content: serde_json::to_value(&input)?,
                },
            )
            .await
            .map_err(|e| {
                let e_ = CommonErrors::database_new(&e.to_string());
                error!("{}", e_.log());
                anyhow!(e_)
            })?;
        // 3. Data plane hook
        self.data_plane.on_transfer_completion(provider_pid.clone()).await?;
        // 4. Notify
        self.notify_subscribers(
            "TransferCompletionMessage".to_string(),
            json!({
                "process": transfer_process.clone(),
                "message": transfer_message
            }),
        )
        .await?;
        // 5. Bye
        Ok(transfer_process.into())
    }

    async fn transfer_termination(
        &self,
        provider_pid: Urn,
        input: TransferTerminationMessage,
        token: String,
    ) -> anyhow::Result<TransferProcessMessage> {
        debug!("DSProtocol Service: transfer_termination");

        let TransferTerminationMessage { provider_pid: provider_pid_, consumer_pid, .. } = input.clone();
        // 1. Validate request
        let consumer_participant_mate = self.validate_auth_token(token).await?;
        self.json_schema_validation(&input)?;
        let _ = self.payload_validation(&provider_pid, &input, &consumer_participant_mate).await?;
        self.transition_validation(&input).await?;
        // 2. Persist model/state
        let transfer_process = self
            .transfer_repo
            .put_transfer_process(
                provider_pid.clone(),
                EditTransferProcessModel {
                    state: Option::from(TransferState::TERMINATED),
                    state_attribute: Option::from(TransferStateAttribute::ByConsumer),

                    ..Default::default()
                },
            )
            .await
            .map_err(|e| match e {
                TransferProviderRepoErrors::ProviderTransferProcessNotFound => {
<<<<<<< HEAD
                    let e = CommonErrors::missing_resource_new(
                        provider_pid.to_string(),
                        "Transfer process doesn't exist".to_string().into(),
                    );
=======
                    let e =
                        CommonErrors::missing_resource_new(&provider_pid.to_string(), "Transfer process doesn't exist");
>>>>>>> d483f0b2
                    error!("{}", e.log());
                    anyhow!(e)
                }
                e_ => {
                    let e_ = CommonErrors::database_new(&e_.to_string());
                    error!("{}", e_.log());
                    anyhow!(e_)
                }
            })?;
        // create message
        let transfer_message = self
            .transfer_repo
            .create_transfer_message(
                provider_pid.clone(),
                NewTransferMessageModel {
                    message_type: input._type.clone().to_string(),
                    from: TransferRoles::Consumer,
                    to: TransferRoles::Provider,
                    content: serde_json::to_value(&input)?,
                },
            )
            .await
            .map_err(|e| {
                let e_ = CommonErrors::database_new(&e.to_string());
                error!("{}", e_.log());
                anyhow!(e_)
            })?;
        // 3. Data plane hook
        self.data_plane.on_transfer_termination(provider_pid.clone()).await?;
        // 4. Notify
        self.notify_subscribers(
            "TransferTerminationMessage".to_string(),
            json!({
                "process": transfer_process.clone(),
                "message": transfer_message
            }),
        )
        .await?;
        // 5. Bye
        Ok(transfer_process.into())
    }
}<|MERGE_RESOLUTION|>--- conflicted
+++ resolved
@@ -118,11 +118,7 @@
             _ => {
                 let e = CommonErrors::format_new(
                     BadFormat::Received,
-<<<<<<< HEAD
-                    "Uri and Body identifiers do not coincide".to_string().into(),
-=======
                     "Uri and Body identifiers do not coincide",
->>>>>>> d483f0b2
                 );
                 error!("{}", e.log());
                 bail!(e)
@@ -136,13 +132,8 @@
             .map_err(|e| CommonErrors::format_new(BadFormat::Received, &e.to_string()))?
             .ok_or_else(|| {
                 let e = CommonErrors::missing_resource_new(
-<<<<<<< HEAD
-                    provider_pid_from_uri.to_string(),
-                    "Transfer process doesn't exist".to_string().into(),
-=======
                     &provider_pid_from_uri.to_string(),
                     "Transfer process doesn't exist",
->>>>>>> d483f0b2
                 );
                 error!("{}", e.log());
                 anyhow!(e)
@@ -155,25 +146,14 @@
                 .await
                 .map_err(|e| CommonErrors::format_new(BadFormat::Received, &e.to_string()))?
                 .ok_or_else(|| {
-<<<<<<< HEAD
-                    let e = CommonErrors::missing_resource_new(
-                        msg_c_pid.to_string(),
-                        "Transfer process doesn't exist".to_string().into(),
-                    );
-=======
                     let e = CommonErrors::missing_resource_new(&msg_c_pid.to_string(), "Transfer process doesn't exist");
->>>>>>> d483f0b2
                     error!("{}", e.log());
                     anyhow!(e)
                 })?;
             if consumer_transfer_process.provider_pid != provider_transfer_process.provider_pid {
                 let e = CommonErrors::format_new(
                     BadFormat::Received,
-<<<<<<< HEAD
-                    "ConsumerPid and ProviderPid don't coincide".to_string().to_string().into(),
-=======
                     "ConsumerPid and ProviderPid don't coincide",
->>>>>>> d483f0b2
                 );
                 error!("{}", e.log());
                 bail!(e);
@@ -184,11 +164,7 @@
             {
                 let e = CommonErrors::format_new(
                     BadFormat::Received,
-<<<<<<< HEAD
-                    "This user is not related with this process".to_string().to_string().into(),
-=======
                     "This user is not related with this process",
->>>>>>> d483f0b2
                 );
                 error!("{}", e.log());
                 bail!(e);
@@ -246,13 +222,7 @@
                     TransferMessageTypes::TransferStartMessage => match transfer_state {
                         TransferState::REQUESTED => {}
                         TransferState::STARTED => {
-<<<<<<< HEAD
-                            let e = TransferErrors::protocol_new(
-                                "Start message is not allowed in STARTED state".to_string().into(),
-                            );
-=======
                             let e = TransferErrors::protocol_new(Some("Start message is not allowed in STARTED state".to_string()));
->>>>>>> d483f0b2
                             error!("{}", e.log());
                             bail!(e);
                         }
@@ -271,24 +241,12 @@
                             }
                         }
                         TransferState::COMPLETED => {
-<<<<<<< HEAD
-                            let e = TransferErrors::protocol_new(
-                                "Start message is not allowed in COMPLETED state".to_string().into(),
-                            );
-=======
                             let e = TransferErrors::protocol_new(Some("Start message is not allowed in COMPLETED state".to_string()));
->>>>>>> d483f0b2
                             error!("{}", e.log());
                             bail!(e);
                         }
                         TransferState::TERMINATED => {
-<<<<<<< HEAD
-                            let e = TransferErrors::protocol_new(
-                                "Start message is not allowed in TERMINATED state".to_string().into(),
-                            );
-=======
                             let e = TransferErrors::protocol_new(Some("Start message is not allowed in TERMINATED state".to_string()));
->>>>>>> d483f0b2
                             error!("{}", e.log());
                             bail!(e);
                         }
@@ -296,14 +254,8 @@
                     // 4. Transfer suspension transition check
                     TransferMessageTypes::TransferSuspensionMessage => match transfer_state {
                         TransferState::REQUESTED => {
-<<<<<<< HEAD
-                            let e = TransferErrors::protocol_new(
-                                "Suspension message is not allowed in REQUESTED state".to_string().into(),
-                            );
-=======
                             let e =
                                 TransferErrors::protocol_new(Some("Suspension message is not allowed in REQUESTED state".to_string()));
->>>>>>> d483f0b2
                             error!("{}", e.log());
                             bail!(e);
                         }
@@ -314,26 +266,14 @@
                             bail!(e);
                         }
                         TransferState::COMPLETED => {
-<<<<<<< HEAD
-                            let e = TransferErrors::protocol_new(
-                                "Suspension message is not allowed in COMPLETED state".to_string().into(),
-                            );
-=======
                             let e =
                                 TransferErrors::protocol_new(Some("Suspension message is not allowed in COMPLETED state".to_string()));
->>>>>>> d483f0b2
                             error!("{}", e.log());
                             bail!(e);
                         }
                         TransferState::TERMINATED => {
-<<<<<<< HEAD
-                            let e = TransferErrors::protocol_new(
-                                "Suspension message is not allowed in TERMINATED state".to_string().into(),
-                            );
-=======
                             let e =
                                 TransferErrors::protocol_new(Some("Suspension message is not allowed in TERMINATED state".to_string()));
->>>>>>> d483f0b2
                             error!("{}", e.log());
                             bail!(e);
                         }
@@ -341,14 +281,8 @@
                     // 4. Transfer completion transition check
                     TransferMessageTypes::TransferCompletionMessage => match transfer_state {
                         TransferState::REQUESTED => {
-<<<<<<< HEAD
-                            let e = TransferErrors::protocol_new(
-                                "Completion message is not allowed in REQUESTED state".to_string().into(),
-                            );
-=======
                             let e =
                                 TransferErrors::protocol_new(Some("Completion message is not allowed in REQUESTED state".to_string()));
->>>>>>> d483f0b2
                             error!("{}", e.log());
                             bail!(e);
                         }
@@ -356,14 +290,8 @@
                         TransferState::SUSPENDED => {}
                         TransferState::COMPLETED => {}
                         TransferState::TERMINATED => {
-<<<<<<< HEAD
-                            let e = TransferErrors::protocol_new(
-                                "Completion message is not allowed in TERMINATED state".to_string().into(),
-                            );
-=======
                             let e =
                                 TransferErrors::protocol_new(Some("Completion message is not allowed in TERMINATED state".to_string()));
->>>>>>> d483f0b2
                             error!("{}", e.log());
                             bail!(e);
                         }
@@ -374,14 +302,8 @@
                         TransferState::STARTED => {}
                         TransferState::SUSPENDED => {}
                         TransferState::COMPLETED => {
-<<<<<<< HEAD
-                            let e = TransferErrors::protocol_new(
-                                "Completion message is not allowed in COMPLETED state".to_string().into(),
-                            );
-=======
                             let e =
                                 TransferErrors::protocol_new(Some("Completion message is not allowed in COMPLETED state".to_string()));
->>>>>>> d483f0b2
                             error!("{}", e.log());
                             bail!(e);
                         }
@@ -438,14 +360,7 @@
                 anyhow!(e)
             })?
             .ok_or_else(|| {
-<<<<<<< HEAD
-                let e = CommonErrors::missing_resource_new(
-                    provider_pid.to_string(),
-                    "Transfer process not found".to_string().into(),
-                );
-=======
                 let e = CommonErrors::missing_resource_new(&provider_pid.to_string(), "Transfer process not found");
->>>>>>> d483f0b2
                 error!("{}", e.log());
                 anyhow!(e)
             })?;
@@ -467,14 +382,7 @@
                 anyhow!(e)
             })?
             .ok_or_else(|| {
-<<<<<<< HEAD
-                let e = CommonErrors::missing_resource_new(
-                    consumer_pid.to_string(),
-                    "Transfer process not found".to_string().into(),
-                );
-=======
                 let e = CommonErrors::missing_resource_new(&consumer_pid.to_string(), "Transfer process not found");
->>>>>>> d483f0b2
                 error!("{}", e.log());
                 anyhow!(e)
             })?;
@@ -504,11 +412,7 @@
         if !has_data_address_in_push(&input.data_address, &input.format)? {
             let e = CommonErrors::format_new(
                 BadFormat::Received,
-<<<<<<< HEAD
-                "Data address cannot be null on push direction".to_string().into(),
-=======
                 "Data address cannot be null on push direction",
->>>>>>> d483f0b2
             );
             error!("{}", e.log());
             bail!(e);
@@ -595,15 +499,8 @@
             .await
             .map_err(|e| match e {
                 TransferProviderRepoErrors::ProviderTransferProcessNotFound => {
-<<<<<<< HEAD
-                    let e = CommonErrors::missing_resource_new(
-                        provider_pid.to_string(),
-                        "Transfer process doesn't exist".to_string().into(),
-                    );
-=======
                     let e =
                         CommonErrors::missing_resource_new(&provider_pid.to_string(), "Transfer process doesn't exist");
->>>>>>> d483f0b2
                     error!("{}", e.log());
                     anyhow!(e)
                 }
@@ -675,15 +572,8 @@
             .await
             .map_err(|e| match e {
                 TransferProviderRepoErrors::ProviderTransferProcessNotFound => {
-<<<<<<< HEAD
-                    let e = CommonErrors::missing_resource_new(
-                        provider_pid.to_string(),
-                        "Transfer process doesn't exist".to_string().into(),
-                    );
-=======
                     let e =
                         CommonErrors::missing_resource_new(&provider_pid.to_string(), "Transfer process doesn't exist");
->>>>>>> d483f0b2
                     error!("{}", e.log());
                     anyhow!(e)
                 }
@@ -754,15 +644,8 @@
             .await
             .map_err(|e| match e {
                 TransferProviderRepoErrors::ProviderTransferProcessNotFound => {
-<<<<<<< HEAD
-                    let e = CommonErrors::missing_resource_new(
-                        provider_pid.to_string(),
-                        "Transfer process doesn't exist".to_string().into(),
-                    );
-=======
                     let e =
                         CommonErrors::missing_resource_new(&provider_pid.to_string(), "Transfer process doesn't exist");
->>>>>>> d483f0b2
                     error!("{}", e.log());
                     anyhow!(e)
                 }
@@ -834,15 +717,8 @@
             .await
             .map_err(|e| match e {
                 TransferProviderRepoErrors::ProviderTransferProcessNotFound => {
-<<<<<<< HEAD
-                    let e = CommonErrors::missing_resource_new(
-                        provider_pid.to_string(),
-                        "Transfer process doesn't exist".to_string().into(),
-                    );
-=======
                     let e =
                         CommonErrors::missing_resource_new(&provider_pid.to_string(), "Transfer process doesn't exist");
->>>>>>> d483f0b2
                     error!("{}", e.log());
                     anyhow!(e)
                 }
