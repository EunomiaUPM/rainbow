/*
 *
 *  * Copyright (C) 2024 - Universidad Politécnica de Madrid - UPM
 *  *
 *  * This program is free software: you can redistribute it and/or modify
 *  * it under the terms of the GNU General Public License as published by
 *  * the Free Software Foundation, either version 3 of the License, or
 *  * (at your option) any later version.
 *  *
 *  * This program is distributed in the hope that it will be useful,
 *  * but WITHOUT ANY WARRANTY; without even the implied warranty of
 *  * MERCHANTABILITY or FITNESS FOR A PARTICULAR PURPOSE.  See the
 *  * GNU General Public License for more details.
 *  *
 *  * You should have received a copy of the GNU General Public License
 *  * along with this program.  If not, see <https://www.gnu.org/licenses/>.
 *
 */

use rainbow_common::config::global_config::{DatabaseConfig, HostConfig};
use rainbow_common::config::provider_config::{ApplicationProviderConfig, ApplicationProviderConfigTrait};
use rainbow_common::config::ConfigRoles;
use serde::Serialize;
use rainbow_common::ssi_wallet::{ClientConfig, SSIWalletConfig};

#[derive(Serialize, Clone, Debug)]
pub struct TransferProviderApplicationConfig {
    transfer_process_host: Option<HostConfig>,
    business_system_host: Option<HostConfig>,
    catalog_host: Option<HostConfig>,
    catalog_as_datahub: bool,
    datahub_host: Option<HostConfig>,
    contract_negotiation_host: Option<HostConfig>,
    auth_host: Option<HostConfig>,
    ssi_auth_host: Option<HostConfig>,
    database_config: DatabaseConfig,
    ssh_user: Option<String>,
    ssh_private_key_path: Option<String>,
    ssi_wallet_config: SSIWalletConfig,
    client_config: ClientConfig,
    role: ConfigRoles,
    cert_path: String,
}

impl Default for TransferProviderApplicationConfig {
    fn default() -> Self {
        TransferProviderApplicationConfig::from(ApplicationProviderConfig::default())
    }
}

impl ApplicationProviderConfigTrait for TransferProviderApplicationConfig {
    fn ssh_user(&self) -> Option<String> {
        self.ssh_user.clone()
    }
    fn ssh_private_key_path(&self) -> Option<String> {
        self.ssh_private_key_path.clone()
    }
    fn is_datahub_as_catalog(&self) -> bool {
        self.catalog_as_datahub
    }
    fn get_role(&self) -> ConfigRoles {
        self.role
    }
    fn get_raw_transfer_process_host(&self) -> &Option<HostConfig> {
        &self.transfer_process_host
    }
    fn get_raw_business_system_host(&self) -> &Option<HostConfig> {
        &self.business_system_host
    }
    fn get_raw_catalog_host(&self) -> &Option<HostConfig> {
        &self.catalog_host
    }
    fn get_raw_datahub_host(&self) -> &Option<HostConfig> {
        &self.datahub_host
    }

<<<<<<< HEAD
    fn get_raw_datahub_token(&self) -> &String {
        todo!()
=======
    fn get_raw_ssi_wallet_config(&self) -> &SSIWalletConfig {
        &self.ssi_wallet_config
>>>>>>> 0f0a84d4
    }

    fn get_raw_contract_negotiation_host(&self) -> &Option<HostConfig> {
        &self.contract_negotiation_host
    }
    fn get_raw_auth_host(&self) -> &Option<HostConfig> {
        &self.auth_host
    }
    fn get_raw_gateway_host(&self) -> &Option<HostConfig> {
        &None
    }
    fn get_raw_ssi_auth_host(&self) -> &Option<HostConfig> {
        &self.ssi_auth_host
    }
    fn get_raw_database_config(&self) -> &DatabaseConfig {
        &self.database_config
    }

    fn get_raw_client_config(&self) -> &ClientConfig {
        &self.client_config
    }

    fn get_raw_cert_path(&self) -> &String {
        &self.cert_path
    }

    fn merge_dotenv_configuration(&self) -> Self {
        let app_config = ApplicationProviderConfig::default().merge_dotenv_configuration();
        TransferProviderApplicationConfig::from(app_config)
    }
}

impl From<ApplicationProviderConfig> for TransferProviderApplicationConfig {
    fn from(value: ApplicationProviderConfig) -> Self {
        Self {
            transfer_process_host: value.transfer_process_host,
            business_system_host: value.business_system_host,
            catalog_host: value.catalog_host,
            catalog_as_datahub: value.catalog_as_datahub,
            datahub_host: value.datahub_host,
            contract_negotiation_host: value.contract_negotiation_host,
            auth_host: value.auth_host,
            ssi_auth_host: value.ssi_auth_host,
            database_config: value.database_config,
            ssh_user: value.ssh_user,
            ssh_private_key_path: value.ssh_private_key_path,
            ssi_wallet_config: value.ssi_wallet_config,
            client_config: value.client_config,
            role: value.role,
            cert_path: value.cert_path,
        }
    }
}

impl Into<ApplicationProviderConfig> for TransferProviderApplicationConfig {
    fn into(self) -> ApplicationProviderConfig {
        ApplicationProviderConfig {
            transfer_process_host: self.transfer_process_host,
            business_system_host: self.business_system_host,
            catalog_host: self.catalog_host,
            catalog_as_datahub: self.catalog_as_datahub,
            datahub_host: self.datahub_host,
            datahub_token: "".to_string(),
            contract_negotiation_host: self.contract_negotiation_host,
            auth_host: self.auth_host,
            ssi_auth_host: self.ssi_auth_host,
            gateway_host: None,
            database_config: self.database_config,
            ssh_user: self.ssh_user,
            ssh_private_key_path: self.ssh_private_key_path,
            ssi_wallet_config: self.ssi_wallet_config,
            client_config: self.client_config,
            role: self.role,
            cert_path: self.cert_path,
        }
    }
}<|MERGE_RESOLUTION|>--- conflicted
+++ resolved
@@ -74,13 +74,13 @@
         &self.datahub_host
     }
 
-<<<<<<< HEAD
+    fn get_raw_ssi_wallet_config(&self) -> &SSIWalletConfig {
+        &self.ssi_wallet_config
+    }
+
+
     fn get_raw_datahub_token(&self) -> &String {
         todo!()
-=======
-    fn get_raw_ssi_wallet_config(&self) -> &SSIWalletConfig {
-        &self.ssi_wallet_config
->>>>>>> 0f0a84d4
     }
 
     fn get_raw_contract_negotiation_host(&self) -> &Option<HostConfig> {
