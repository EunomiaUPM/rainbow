/*
 *
<<<<<<< HEAD
 *  * Copyright (C) 2024 - Universidad Politécnica de Madrid - UPM
=======
 *  * Copyright (C) 2025 - Universidad Politécnica de Madrid - UPM
>>>>>>> 29746313
 *  *
 *  * This program is free software: you can redistribute it and/or modify
 *  * it under the terms of the GNU General Public License as published by
 *  * the Free Software Foundation, either version 3 of the License, or
 *  * (at your option) any later version.
 *  *
 *  * This program is distributed in the hope that it will be useful,
 *  * but WITHOUT ANY WARRANTY; without even the implied warranty of
 *  * MERCHANTABILITY or FITNESS FOR A PARTICULAR PURPOSE.  See the
 *  * GNU General Public License for more details.
 *  *
 *  * You should have received a copy of the GNU General Public License
 *  * along with this program.  If not, see <https://www.gnu.org/licenses/>.
 *
 */

<<<<<<< HEAD
pub mod impls;
pub mod traits;

use crate::data::repo_factory::factory_trait::AuthRepoFactoryTrait;
use crate::setup::AuthorityApplicationConfig;
use crate::types::wallet::{KeyDefinition, WalletSession};
use reqwest::Client;
use std::sync::Arc;
use std::time::Duration;
use tokio::sync::Mutex;

pub struct Authority<T>
where
    T: AuthRepoFactoryTrait + Send + Sync + Clone + 'static,
{
    pub wallet_session: Mutex<WalletSession>,
    pub wallet_onboard: bool,
    pub repo: Arc<T>,
    key_data: Mutex<Vec<KeyDefinition>>,
    client: Client,
    config: AuthorityApplicationConfig,
}

impl<T> Authority<T>
where
    T: AuthRepoFactoryTrait + Send + Sync + Clone + 'static,
{
    pub fn new(repo: Arc<T>, config: AuthorityApplicationConfig) -> Self {
        let client =
            Client::builder().timeout(Duration::from_secs(10)).build().expect("Failed to build reqwest client");
        Self {
            wallet_session: Mutex::new(WalletSession {
                account_id: None,
                token: None,
                token_exp: None,
                wallets: Vec::new(),
            }),
            wallet_onboard: false,
            repo,
            key_data: Mutex::new(Vec::new()),
            client,
            config,
        }
    }
}
=======
pub(crate) mod vc_request_service;
>>>>>>> 29746313
<|MERGE_RESOLUTION|>--- conflicted
+++ resolved
@@ -1,10 +1,6 @@
 /*
  *
-<<<<<<< HEAD
- *  * Copyright (C) 2024 - Universidad Politécnica de Madrid - UPM
-=======
  *  * Copyright (C) 2025 - Universidad Politécnica de Madrid - UPM
->>>>>>> 29746313
  *  *
  *  * This program is free software: you can redistribute it and/or modify
  *  * it under the terms of the GNU General Public License as published by
@@ -21,7 +17,6 @@
  *
  */
 
-<<<<<<< HEAD
 pub mod impls;
 pub mod traits;
 
@@ -66,7 +61,4 @@
             config,
         }
     }
-}
-=======
-pub(crate) mod vc_request_service;
->>>>>>> 29746313
+}