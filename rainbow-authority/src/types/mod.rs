--- conflicted
+++ resolved
@@ -19,15 +19,9 @@
 
 pub mod enums;
 pub mod gnap;
-<<<<<<< HEAD
-pub mod jwt;
-pub mod manager;
-pub mod oidc;
-=======
 pub mod host;
 pub mod issuing;
 pub mod jwt;
 pub mod vcs;
 pub mod verifying;
->>>>>>> d483f0b2
 pub mod wallet;