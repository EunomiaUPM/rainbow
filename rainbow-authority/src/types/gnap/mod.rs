/*
 *
 *  * Copyright (C) 2024 - Universidad Politécnica de Madrid - UPM
 *  *
 *  * This program is free software: you can redistribute it and/or modify
 *  * it under the terms of the GNU General Public License as published by
 *  * the Free Software Foundation, either version 3 of the License, or
 *  * (at your option) any later version.
 *  *
 *  * This program is distributed in the hope that it will be useful,
 *  * but WITHOUT ANY WARRANTY; without even the implied warranty of
 *  * MERCHANTABILITY or FITNESS FOR A PARTICULAR PURPOSE.  See the
 *  * GNU General Public License for more details.
 *  *
 *  * You should have received a copy of the GNU General Public License
 *  * along with this program.  If not, see <https://www.gnu.org/licenses/>.
 *
 */

mod access_token;
mod callback;
mod grant_request;
mod grant_response;
mod interact_ref;

<<<<<<< HEAD
pub use access_token::AccessToken;
pub use callback::CallbackBody;
pub use callback::RejectedCallbackBody;
pub use grant_request::GrantRequest;
pub use grant_response::GrantResponse;
pub use interact_ref::RefBody;
=======
pub use access_token::*;
pub use callback::*;
pub use grant_request::*;
pub use grant_response::*;
pub use interact_ref::*;
>>>>>>> d483f0b2
<|MERGE_RESOLUTION|>--- conflicted
+++ resolved
@@ -23,17 +23,8 @@
 mod grant_response;
 mod interact_ref;
 
-<<<<<<< HEAD
-pub use access_token::AccessToken;
-pub use callback::CallbackBody;
-pub use callback::RejectedCallbackBody;
-pub use grant_request::GrantRequest;
-pub use grant_response::GrantResponse;
-pub use interact_ref::RefBody;
-=======
 pub use access_token::*;
 pub use callback::*;
 pub use grant_request::*;
 pub use grant_response::*;
-pub use interact_ref::*;
->>>>>>> d483f0b2
+pub use interact_ref::*;