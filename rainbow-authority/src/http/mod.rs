/*
 *
<<<<<<< HEAD
 *  * Copyright (C) 2024 - Universidad Politécnica de Madrid - UPM
=======
 *  * Copyright (C) 2025 - Universidad Politécnica de Madrid - UPM
>>>>>>> 29746313
 *  *
 *  * This program is free software: you can redistribute it and/or modify
 *  * it under the terms of the GNU General Public License as published by
 *  * the Free Software Foundation, either version 3 of the License, or
 *  * (at your option) any later version.
 *  *
 *  * This program is distributed in the hope that it will be useful,
 *  * but WITHOUT ANY WARRANTY; without even the implied warranty of
 *  * MERCHANTABILITY or FITNESS FOR A PARTICULAR PURPOSE.  See the
 *  * GNU General Public License for more details.
 *  *
 *  * You should have received a copy of the GNU General Public License
 *  * along with this program.  If not, see <https://www.gnu.org/licenses/>.
 *
 */

<<<<<<< HEAD
use crate::core::traits::{AuthorityTrait, RainbowSSIAuthWalletTrait};
use crate::core::Authority;
use crate::data::repo_factory::factory_trait::AuthRepoFactoryTrait;
use crate::errors::{CustomToResponse, ErrorLog, Errors};
use crate::types::gnap::{GrantRequest, RefBody};
use crate::types::manager::VcManager;
use crate::types::oidc::VerifyPayload;
use crate::utils::extract_gnap_token;
use axum::extract::{Path, State};
use axum::http::{HeaderMap, Method, StatusCode, Uri};
use axum::response::IntoResponse;
use axum::routing::{delete, get, post};
use axum::{Form, Json, Router};
use serde_json::Value;
use std::sync::Arc;
use tracing::{error, info};
use crate::types::wallet::{DidsInfo, KeyDefinition};

pub struct RainbowAuthorityRouter<T>
where
    T: AuthRepoFactoryTrait + Send + Sync + 'static,
{
    pub authority: Arc<Authority<T>>,
}

impl<T> RainbowAuthorityRouter<T>
where
    T: AuthRepoFactoryTrait + Send + Sync + 'static,
{
    pub fn new(authority: Arc<Authority<T>>) -> Self {
        Self { authority }
    }

    pub fn router(self) -> Router {
        Router::new()
            // WALLET
            .route("/api/v1/wallet/register", post(Self::wallet_register))
            .route("/api/v1/wallet/login", post(Self::wallet_login))
            .route("/api/v1/wallet/logout", post(Self::wallet_logout))
            .route("/api/v1/wallet/onboard", post(Self::wallet_onboard))
            .route("/api/v1/wallet/partial-onboard",post(Self::partial_onboard))
            .route("/api/v1/wallet/key", post(Self::register_key))
            .route("/api/v1/wallet/did", post(Self::register_did))
            .route("/api/v1/wallet/key", delete(Self::delete_key))
            .route("/api/v1/wallet/did", delete(Self::delete_did))
            .route("/api/v1/did.json", get(Self::didweb))
            // GNAP
            .route("/api/v1/continue/:id", post(Self::continue_request))
            // OIDC4VP
            .route("/api/v1/pd/:state", get(Self::pd))
            .route("/api/v1/verify/:state", post(Self::verify))
            // VC REQUESTS
            .route("/api/v1/request/credential", post(Self::access_request))
            .route("/api/v1/request/all", get(Self::get_all_requests))
            .route("/api/v1/request/:id", get(Self::get_one))
            .route("/api/v1/request/:id", post(Self::manage_request))
            // OTHER
            .route("/api/v1/callback/:id", post(Self::callback))
            .with_state(self.authority)
            .fallback(Self::fallback)
    }

    // WALLET ------------------------------------------------------------------------------------->

    async fn wallet_register(State(manager): State<Arc<Authority<T>>>) -> impl IntoResponse {
        info!("POST /wallet/register");

        match manager.register_wallet().await {
            Ok(()) => StatusCode::CREATED.into_response(),
            Err(e) => e.to_response(),
        }
    }
    async fn wallet_login(State(manager): State<Arc<Authority<T>>>) -> impl IntoResponse {
        info!("POST /wallet/login");

        match manager.login_wallet().await {
            Ok(()) => StatusCode::OK.into_response(),
            Err(e) => e.to_response(),
        }
    }

    async fn wallet_logout(State(manager): State<Arc<Authority<T>>>) -> impl IntoResponse {
        info!("POST /wallet/logout");

        match manager.logout_wallet().await {
            Ok(()) => StatusCode::OK.into_response(),
            Err(e) => e.to_response(),
        }
    }

    async fn wallet_onboard(State(manager): State<Arc<Authority<T>>>) -> impl IntoResponse {
        info!("POST /wallet/onboard");

        match manager.onboard_wallet().await {
            Ok(()) => StatusCode::CREATED.into_response(),
            Err(e) => e.to_response(),
        }
    }
    async fn partial_onboard(State(manager): State<Arc<Authority<T>>>) -> impl IntoResponse {
        info!("POST /wallet/partial-onboard");

        match manager.partial_onboard().await {
            Ok(()) => StatusCode::CREATED.into_response(),
            Err(e) => e.to_response(),
        }
    }

    async fn register_key(State(manager): State<Arc<Authority<T>>>) -> impl IntoResponse {
        info!("POST /wallet/key");

        match manager.register_key().await {
            Ok(_) => StatusCode::CREATED.into_response(),
            Err(e) => e.to_response(),
        }
    }

    async fn register_did(State(manager): State<Arc<Authority<T>>>) -> impl IntoResponse {
        info!("POST /wallet/did");

        match manager.register_did().await {
            Ok(_) => StatusCode::CREATED.into_response(),
            Err(e) => e.to_response(),
        }
    }

    async fn delete_key(
        State(manager): State<Arc<Authority<T>>>,
        Json(payload): Json<KeyDefinition>,
    ) -> impl IntoResponse {
        info!("DELETE /wallet/key");

        match manager.delete_key(payload).await {
            Ok(_) => StatusCode::CREATED.into_response(),
            Err(e) => e.to_response(),
        }
    }

    async fn delete_did(State(manager): State<Arc<Authority<T>>>, Json(payload): Json<DidsInfo>) -> impl IntoResponse {
        info!("DELETE /wallet/did");

        match manager.delete_did(payload).await {
            Ok(_) => StatusCode::CREATED.into_response(),
            Err(e) => e.to_response(),
        }
    }

    async fn didweb(State(manager): State<Arc<Authority<T>>>) -> impl IntoResponse {
        info!("GET /did.json");
        match manager.get_did_doc().await {
            Ok(did) => Json(did).into_response(),
            Err(e) => e.to_response(),
        }
    }


    async fn access_request(
        State(authority): State<Arc<Authority<T>>>,
        Json(payload): Json<GrantRequest>,
    ) -> impl IntoResponse {
        info!("POST /access");

        match authority.manage_access(payload).await {
            Ok(response) => (StatusCode::OK, Json(response)).into_response(),
            Err(e) => e.to_response(),
        }
    }
    async fn continue_request(
        State(authority): State<Arc<Authority<T>>>,
        headers: HeaderMap,
        Path(id): Path<String>,
        Json(payload): Json<RefBody>,
    ) -> impl IntoResponse {
        let log = format!("POST /continue/{}", id);
        info!("{}", log);

        let token = match extract_gnap_token(headers) {
            Some(token) => token,
            None => {
                let error = Errors::unauthorized_new(Some("Missing token".to_string()));
                error!("{}", error.log());
                return error.into_response();
            }
        };

        let int_model = match authority.validate_continue_request(id, payload.interact_ref, token).await {
            Ok(model) => model,
            Err(e) => return e.to_response(),
        };

        let req_model = match authority.continue_req(int_model.clone()).await {
            Ok(model) => model,
            Err(e) => return e.to_response(),
        };

        let uri = req_model.vc_uri.unwrap(); // EXPECTED ALWAYS
        uri.into_response()
    }
    async fn pd(State(authority): State<Arc<Authority<T>>>, Path(state): Path<String>) -> impl IntoResponse {
        let log = format!("GET /pd/{}", state);
        info!("{}", log);

        match authority.generate_vp_def(state).await {
            Ok(vpd) => Json(vpd).into_response(),
            Err(e) => e.to_response(),
        }
    }
    async fn verify(
        State(authority): State<Arc<Authority<T>>>,
        Path(state): Path<String>,
        Form(payload): Form<VerifyPayload>,
    ) -> impl IntoResponse {
        let log = format!("POST /verify/{}", state);
        info!("{}", log);

        // {payload.vp_token,payload.presentation_submission}

        let id = match authority.verify_all(state, payload.vp_token).await {
            Ok(id) => id,
            Err(e) => return e.to_response(),
        };

        match authority.end_verification(id).await {
            Ok(Some(uri)) => (StatusCode::OK, uri).into_response(),
            Ok(None) => StatusCode::OK.into_response(),
            Err(e) => e.to_response(),
        }
    }

    async fn get_all_requests(State(authority): State<Arc<Authority<T>>>) -> impl IntoResponse {
        info!("GET /request/all");

        match authority.repo.request().get_all(None, None).await {
            Ok(data) => {
                let res = serde_json::to_value(data).unwrap(); // EXPECTED ALWAYS
                (StatusCode::OK, Json(res)).into_response()
            }
            Err(e) => {
                let error = Errors::database_new(Some(e.to_string()));
                error!("{}", error.log());
                error.into_response()
            }
        }
    }

    async fn get_one(State(authority): State<Arc<Authority<T>>>, Path(id): Path<String>) -> impl IntoResponse {
        let log = format!("GET /request/{}", &id);
        info!("{}", log);

        match authority.repo.request().get_by_id(id.as_str()).await {
            Ok(Some(data)) => {
                let res = serde_json::to_value(data).unwrap();
                (StatusCode::OK, Json(res)).into_response()
            }
            Ok(None) => {
                let error = Errors::missing_resource_new(id.clone(), Some(format!("Missing request with id: {}", id)));
                error!("{}", error.log());
                error.into_response()
            }
            Err(e) => {
                let error = Errors::database_new(Some(e.to_string()));
                error!("{}", error.log());
                error.into_response()
            }
        }
    }

    async fn manage_request(
        State(authority): State<Arc<Authority<T>>>,
        Path(id): Path<String>,
        Json(payload): Json<VcManager>,
    ) -> impl IntoResponse {
        let log = format!("POST /request/{}", &id);
        info!("{}", log);

        match authority.manage_vc_request(id, payload).await {
            Ok(_) => StatusCode::OK.into_response(),
            Err(e) => e.to_response(),
        }
    }

    async fn callback(
        State(authority): State<Arc<Authority<T>>>,
        Path(id): Path<String>,
        Json(payload): Json<Value>,
    ) -> impl IntoResponse {
        let log = format!("POST /callback/{}", &id);
        info!("{}", log);

        match authority.manage_callback(id, payload).await {
            Ok(_) => StatusCode::OK.into_response(),
            Err(e) => e.to_response(),
        }
    }

    async fn fallback(method: Method, uri: Uri) -> (StatusCode, String) {
        let log = format!("{} {}", method, uri);
        info!("{}", log);
        error!("Unexpected route");
        (StatusCode::NOT_FOUND, format!("No route for {uri}"))
    }
}
=======
pub mod router;
>>>>>>> 29746313
<|MERGE_RESOLUTION|>--- conflicted
+++ resolved
@@ -1,10 +1,6 @@
 /*
  *
-<<<<<<< HEAD
- *  * Copyright (C) 2024 - Universidad Politécnica de Madrid - UPM
-=======
  *  * Copyright (C) 2025 - Universidad Politécnica de Madrid - UPM
->>>>>>> 29746313
  *  *
  *  * This program is free software: you can redistribute it and/or modify
  *  * it under the terms of the GNU General Public License as published by
@@ -21,7 +17,6 @@
  *
  */
 
-<<<<<<< HEAD
 use crate::core::traits::{AuthorityTrait, RainbowSSIAuthWalletTrait};
 use crate::core::Authority;
 use crate::data::repo_factory::factory_trait::AuthRepoFactoryTrait;
@@ -29,6 +24,7 @@
 use crate::types::gnap::{GrantRequest, RefBody};
 use crate::types::manager::VcManager;
 use crate::types::oidc::VerifyPayload;
+use crate::types::wallet::{DidsInfo, KeyDefinition};
 use crate::utils::extract_gnap_token;
 use axum::extract::{Path, State};
 use axum::http::{HeaderMap, Method, StatusCode, Uri};
@@ -38,7 +34,6 @@
 use serde_json::Value;
 use std::sync::Arc;
 use tracing::{error, info};
-use crate::types::wallet::{DidsInfo, KeyDefinition};
 
 pub struct RainbowAuthorityRouter<T>
 where
@@ -62,7 +57,10 @@
             .route("/api/v1/wallet/login", post(Self::wallet_login))
             .route("/api/v1/wallet/logout", post(Self::wallet_logout))
             .route("/api/v1/wallet/onboard", post(Self::wallet_onboard))
-            .route("/api/v1/wallet/partial-onboard",post(Self::partial_onboard))
+            .route(
+                "/api/v1/wallet/partial-onboard",
+                post(Self::partial_onboard),
+            )
             .route("/api/v1/wallet/key", post(Self::register_key))
             .route("/api/v1/wallet/did", post(Self::register_did))
             .route("/api/v1/wallet/key", delete(Self::delete_key))
@@ -176,7 +174,6 @@
         }
     }
 
-
     async fn access_request(
         State(authority): State<Arc<Authority<T>>>,
         Json(payload): Json<GrantRequest>,
@@ -322,7 +319,4 @@
         error!("Unexpected route");
         (StatusCode::NOT_FOUND, format!("No route for {uri}"))
     }
-}
-=======
-pub mod router;
->>>>>>> 29746313
+}