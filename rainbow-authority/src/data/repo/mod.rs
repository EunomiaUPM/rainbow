/*
 *
<<<<<<< HEAD
 *  * Copyright (C) 2025 - Universidad Politécnica de Madrid - UPM
=======
 *  * Copyright (C) 2024 - Universidad Politécnica de Madrid - UPM
>>>>>>> 8d670e35
 *  *
 *  * This program is free software: you can redistribute it and/or modify
 *  * it under the terms of the GNU General Public License as published by
 *  * the Free Software Foundation, either version 3 of the License, or
 *  * (at your option) any later version.
 *  *
 *  * This program is distributed in the hope that it will be useful,
 *  * but WITHOUT ANY WARRANTY; without even the implied warranty of
 *  * MERCHANTABILITY or FITNESS FOR A PARTICULAR PURPOSE.  See the
 *  * GNU General Public License for more details.
 *  *
 *  * You should have received a copy of the GNU General Public License
 *  * along with this program.  If not, see <https://www.gnu.org/licenses/>.
 *
 */
<<<<<<< HEAD

use crate::data::entities::vc_requests;
use anyhow::Error;
=======
pub mod sql;
mod authority_factory;
mod basic_repo_trait;
mod authority_repo_trait;

use super::entities::{auth, auth_interaction, auth_verification};
>>>>>>> 8d670e35
use axum::async_trait;
use sea_orm::DatabaseConnection;

pub trait AuthorityRepoFactory: Send + Sync + Clone + 'static {
    fn create_repo(db_connection: DatabaseConnection) -> Box<dyn BasicRepoTrait>
    where
        T: Send + Sync + 'static;
}



#[async_trait]
pub trait AuthRepoTrait {
    async fn get_all_auths(&self, limit: Option<u64>, offset: Option<u64>) -> anyhow::Result<Vec<auth::Model>>;
    async fn get_auth_by_id(&self, id: &str) -> anyhow::Result<Option<auth::Model>>;
    async fn create_auth(&self, model: auth::Model) -> anyhow::Result<auth::Model>;
    async fn delete_auth(&self, id: &str) -> anyhow::Result<()>;
    async fn edit_auth(&self, model: auth::Model) -> anyhow::Result<auth::Model>;
}

#[async_trait]
pub trait AuthInteractionRepoTrait {
    async fn get_all_auths_int(
        &self,
        limit: Option<u64>,
        offset: Option<u64>,
    ) -> anyhow::Result<Vec<auth_interaction::Model>>;
    async fn get_auth_int_by_id(&self, id: &str) -> anyhow::Result<Option<auth_interaction::Model>>;
    async fn create_auth_int(&self, model: auth_interaction::Model) -> anyhow::Result<auth_interaction::Model>;
    async fn delete_auth_int(&self, id: &str) -> anyhow::Result<()>;
    async fn edit_auth_int(&self, model: auth_interaction::Model) -> anyhow::Result<auth_interaction::Model>;
}

#[async_trait]
pub trait AuthVerificationRepoTrait {
    async fn get_all_auths_ver(
        &self,
        limit: Option<u64>,
        offset: Option<u64>,
    ) -> anyhow::Result<Vec<auth_verification::Model>>;
    async fn get_auth_ver_by_id(&self, id: &str) -> anyhow::Result<Option<auth_verification::Model>>;
    async fn create_auth_ver(&self, model: auth_verification::Model) -> anyhow::Result<auth_verification::Model>;
    async fn delete_auth_ver(&self, id: &str) -> anyhow::Result<()>;
    async fn edit_auth_ver(&self, model: auth_verification::Model) -> anyhow::Result<auth_verification::Model>;
}<|MERGE_RESOLUTION|>--- conflicted
+++ resolved
@@ -1,10 +1,6 @@
 /*
  *
-<<<<<<< HEAD
- *  * Copyright (C) 2025 - Universidad Politécnica de Madrid - UPM
-=======
  *  * Copyright (C) 2024 - Universidad Politécnica de Madrid - UPM
->>>>>>> 8d670e35
  *  *
  *  * This program is free software: you can redistribute it and/or modify
  *  * it under the terms of the GNU General Public License as published by
@@ -20,18 +16,12 @@
  *  * along with this program.  If not, see <https://www.gnu.org/licenses/>.
  *
  */
-<<<<<<< HEAD
-
-use crate::data::entities::vc_requests;
-use anyhow::Error;
-=======
 pub mod sql;
 mod authority_factory;
 mod basic_repo_trait;
 mod authority_repo_trait;
 
 use super::entities::{auth, auth_interaction, auth_verification};
->>>>>>> 8d670e35
 use axum::async_trait;
 use sea_orm::DatabaseConnection;
 
