[package]
name = "rainbow_authority"
version = "0.3.1"
edition = "2021"

[lib]
name = "rainbow_authority"
path = "src/lib.rs"

[[bin]]
name = "rainbow_authority"
path = "src/main.rs"

[dependencies]
<<<<<<< HEAD
# rainbow_common = { version = "0.1.0", path = "../rainbow-common", default-features = false }
=======
rainbow_common = { version = "0.3.1", path = "../rainbow-common", default-features = false }
>>>>>>> 29746313

serde = { workspace = true }
serde_json = { workspace = true }
clap = { workspace = true }
tokio = { workspace = true }
anyhow = { workspace = true }
tracing = { workspace = true }
tracing-subscriber = { workspace = true }
axum = { workspace = true }
dotenvy = { workspace = true }
reqwest = { workspace = true }
thiserror = { workspace = true }
chrono = { workspace = true }
uuid = { workspace = true }
sea-orm = { workspace = true }
sea-orm-migration = { workspace = true }
json_to_table = { workspace = true }
base64 = { workspace = true }
jsonwebtoken = { workspace = true }
rand = { workspace = true }
sha2 = { workspace = true }
urlencoding = { workspace = true }
rsa = "0.9.8"
x509-parser = "0.18.0"<|MERGE_RESOLUTION|>--- conflicted
+++ resolved
@@ -12,11 +12,7 @@
 path = "src/main.rs"
 
 [dependencies]
-<<<<<<< HEAD
 # rainbow_common = { version = "0.1.0", path = "../rainbow-common", default-features = false }
-=======
-rainbow_common = { version = "0.3.1", path = "../rainbow-common", default-features = false }
->>>>>>> 29746313
 
 serde = { workspace = true }
 serde_json = { workspace = true }
