[package]
name = "rainbow_core"
version = "0.1.0"
edition = "2021"

[lib]
name = "rainbow"
path = "src/lib.rs"

[[bin]]
name = "rainbow"
path = "src/main.rs"

[dependencies]
rainbow_transfer = { version = "0.1.0", path = "../rainbow-transfer", default-features = false }
rainbow_common = { version = "0.1.0", path = "../rainbow-common", default-features = false }
rainbow_catalog = { version = "0.1.0", path = "../rainbow-catalog", default-features = false }
rainbow_contracts = { version = "0.1.0", path = "../rainbow-contracts", default-features = false }
<<<<<<< HEAD
rainbow_db = { version = "0.1.0", path = "../rainbow-db", default-features = false }
rainbow_auth = { version = "0.1.0", path = "../rainbow-auth", default-features = false }
=======
rainbow_dataplane = { version = "0.1.0", path = "../rainbow-dataplane", default-features = false }
rainbow_db = { version = "0.1.0", path = "../rainbow-db", default-features = false }
rainbow_auth = { version = "0.1.0", path = "../rainbow-auth", default-features = false }
rainbow_events = { version = "0.1.0", path = "../rainbow-events", default-features = false }
>>>>>>> f401edec

serde = { workspace = true }
serde_json = { workspace = true }
clap = { workspace = true }
tokio = { workspace = true, features = ["rt", "rt-multi-thread", "macros"] }
anyhow = { workspace = true }
tracing = { workspace = true }
tracing-subscriber = { workspace = true }
axum = { workspace = true }
tower-http = { workspace = true }
dotenvy = { workspace = true }
tower = { workspace = true }
sea-orm = { workspace = true }
sea-orm-migration = { workspace = true }
json_to_table = { workspace = true }<|MERGE_RESOLUTION|>--- conflicted
+++ resolved
@@ -16,15 +16,10 @@
 rainbow_common = { version = "0.1.0", path = "../rainbow-common", default-features = false }
 rainbow_catalog = { version = "0.1.0", path = "../rainbow-catalog", default-features = false }
 rainbow_contracts = { version = "0.1.0", path = "../rainbow-contracts", default-features = false }
-<<<<<<< HEAD
-rainbow_db = { version = "0.1.0", path = "../rainbow-db", default-features = false }
-rainbow_auth = { version = "0.1.0", path = "../rainbow-auth", default-features = false }
-=======
 rainbow_dataplane = { version = "0.1.0", path = "../rainbow-dataplane", default-features = false }
 rainbow_db = { version = "0.1.0", path = "../rainbow-db", default-features = false }
 rainbow_auth = { version = "0.1.0", path = "../rainbow-auth", default-features = false }
 rainbow_events = { version = "0.1.0", path = "../rainbow-events", default-features = false }
->>>>>>> f401edec
 
 serde = { workspace = true }
 serde_json = { workspace = true }
