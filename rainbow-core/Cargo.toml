[package]
name = "rainbow_core"
version = "0.1.0"
edition = "2021"

[lib]
name = "rainbow"
path = "src/lib.rs"

[[bin]]
name = "rainbow"
path = "src/main.rs"

[dependencies]
rainbow_transfer = { version = "0.1.0", path = "../rainbow-transfer", default-features = false }
rainbow_common = { version = "0.1.0", path = "../rainbow-common", default-features = false }
rainbow_catalog = { version = "0.1.0", path = "../rainbow-catalog", default-features = false }
rainbow_contracts = { version = "0.1.0", path = "../rainbow-contracts", default-features = false }
rainbow_dataplane = { version = "0.1.0", path = "../rainbow-dataplane", default-features = false }
rainbow_db = { version = "0.1.0", path = "../rainbow-db", default-features = false }
<<<<<<< HEAD
rainbow_datahub_catalog = { version = "0.1.0", path = "../rainbow-datahub-catalog", default-features = false }
=======
rainbow_auth = { version = "0.1.0", path = "../rainbow-auth", default-features = false }
rainbow_events = { version = "0.1.0", path = "../rainbow-events", default-features = false }
rainbow_mates = { version = "0.1.0", path = "../rainbow-mates", default-features = false }
>>>>>>> cb42f050

serde = { workspace = true }
serde_json = { workspace = true }
clap = { workspace = true }
tokio = { workspace = true, features = ["rt", "rt-multi-thread", "macros"] }
anyhow = { workspace = true }
tracing = { workspace = true }
tracing-subscriber = { workspace = true }
axum = { workspace = true }
tower-http = { workspace = true }
dotenvy = { workspace = true }
tower = { workspace = true }
sea-orm = { workspace = true }
sea-orm-migration = { workspace = true }
json_to_table = { workspace = true }<|MERGE_RESOLUTION|>--- conflicted
+++ resolved
@@ -18,13 +18,10 @@
 rainbow_contracts = { version = "0.1.0", path = "../rainbow-contracts", default-features = false }
 rainbow_dataplane = { version = "0.1.0", path = "../rainbow-dataplane", default-features = false }
 rainbow_db = { version = "0.1.0", path = "../rainbow-db", default-features = false }
-<<<<<<< HEAD
-rainbow_datahub_catalog = { version = "0.1.0", path = "../rainbow-datahub-catalog", default-features = false }
-=======
 rainbow_auth = { version = "0.1.0", path = "../rainbow-auth", default-features = false }
 rainbow_events = { version = "0.1.0", path = "../rainbow-events", default-features = false }
 rainbow_mates = { version = "0.1.0", path = "../rainbow-mates", default-features = false }
->>>>>>> cb42f050
+rainbow_datahub_catalog = { version = "0.1.0", path = "../rainbow-datahub-catalog", default-features = false }
 
 serde = { workspace = true }
 serde_json = { workspace = true }
