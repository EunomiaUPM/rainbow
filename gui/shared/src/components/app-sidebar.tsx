import {
  Calendar,
  Home,
  Settings,
  Users,
  Handshake,
  ArrowLeftRight,
  Feather,
  Archive,
} from "lucide-react";
import React from "react";
import {
  Sidebar,
  SidebarContent,
  SidebarGroup,
  SidebarGroupContent,
  SidebarGroupLabel,
  SidebarMenu,
  SidebarMenuButton,
  SidebarMenuItem,
  SidebarTrigger,
} from "./ui/sidebar";
import logoImg from "../img/eunomia_logo_lg_light.svg";
import { useRouterState } from "@tanstack/react-router";

// Menu items.
const items = [
  {
    title: "Home",
    url: "#",
    icon: Home,
  },
  {
    title: "Catalogs",
    url: "/catalog",
    icon: Archive,
  },
<<<<<<< HEAD

=======
  {
    title: "Transferences",
    url: "/transfer-process",
    icon: ArrowLeftRight,
  },
>>>>>>> 533ed299
  {
    title: "Contract Negotiation",
    url: "/contract-negotiation",
    icon: Feather,
  },
  {
<<<<<<< HEAD
    title: "Agreements",
    url: "/agreements",
    icon: Handshake,
  },
  {
    title: "Transferences",
    url: "/transfer-process",
    icon: ArrowLeftRight,
  },

  {
    title: "Participants",
    url: "/participants",
    icon: Users,
  },
=======
    title: "Participants",
    url: "/participants",
    icon: Users,
  }
>>>>>>> 533ed299
];

export function AppSidebar() {
  const routerState = useRouterState();
  // console.log("Router state in SidebarMenuItem:", routerState.location.pathname);

  return (
    <Sidebar className="bg-base-sidebar">
      <SidebarContent>
        <SidebarGroup>
          <img
            src={logoImg}
            className="h-11 mt-2 mb-4 mr-auto ml-1 flex justify-start object-contain"
          ></img>
          {/* <SidebarGroupLabel>Application</SidebarGroupLabel> */}
          {/* <SidebarTrigger/> */}

          <SidebarGroupContent>
            <SidebarMenu>
              {items.map((item) => (
                <SidebarMenuItem key={item.title}>
                  <SidebarMenuButton asChild>
                    <a
                      href={item.url}
                      className={
                        routerState.location.pathname === item.url
<<<<<<< HEAD
                          ? "bg-white/10 text-foreground hover:bg-none"
                          : "hover:bg-white/5"
=======
                          ? "bg-white/10 text-foreground"
                          : ""
>>>>>>> 533ed299
                      }
                    >
                      <item.icon />
                      <span>{item.title}</span>
                    </a>
                  </SidebarMenuButton>
                </SidebarMenuItem>
              ))}
            </SidebarMenu>
          </SidebarGroupContent>
        </SidebarGroup>
      </SidebarContent>
    </Sidebar>
  );
}<|MERGE_RESOLUTION|>--- conflicted
+++ resolved
@@ -35,22 +35,13 @@
     url: "/catalog",
     icon: Archive,
   },
-<<<<<<< HEAD
 
-=======
-  {
-    title: "Transferences",
-    url: "/transfer-process",
-    icon: ArrowLeftRight,
-  },
->>>>>>> 533ed299
   {
     title: "Contract Negotiation",
     url: "/contract-negotiation",
     icon: Feather,
   },
   {
-<<<<<<< HEAD
     title: "Agreements",
     url: "/agreements",
     icon: Handshake,
@@ -66,12 +57,6 @@
     url: "/participants",
     icon: Users,
   },
-=======
-    title: "Participants",
-    url: "/participants",
-    icon: Users,
-  }
->>>>>>> 533ed299
 ];
 
 export function AppSidebar() {
@@ -98,13 +83,8 @@
                       href={item.url}
                       className={
                         routerState.location.pathname === item.url
-<<<<<<< HEAD
-                          ? "bg-white/10 text-foreground hover:bg-none"
-                          : "hover:bg-white/5"
-=======
-                          ? "bg-white/10 text-foreground"
+                          ? "bg-white/10 text-white"
                           : ""
->>>>>>> 533ed299
                       }
                     >
                       <item.icon />
