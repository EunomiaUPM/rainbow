--- conflicted
+++ resolved
@@ -21,14 +21,9 @@
           "border border-danger text-danger-300 bg-foreground/10 shadow-sm hover:bg-foreground/20 hover:text-danger-400",
         secondary:
           "bg-secondary/70 text-secondary-foreground shadow-sm hover:bg-secondary/90",
-<<<<<<< HEAD
-        ghost: "hover:bg-foreground/10",
+        ghost: "text-brand-snow bg-foreground/10 hover:bg-foreground/20",
         ghost_destructive: " text-white/20 hover:text-danger-500 hover:bg-foreground/10 p-0",
-        link: "!px-0 text-snow underline-offset-4 hover:underline", // ok
-=======
-        ghost: "text-brand-snow bg-foreground/10 hover:bg-foreground/20",
         link: "!px-0 normal-case text-snow underline-offset-4 hover:underline", // ok
->>>>>>> 6f4386bf
       },
       size: {
         default: "h-9 px-4 py-2",
