<<<<<<< HEAD
import {DialogClose, DialogContent, DialogDescription, DialogFooter, DialogHeader, DialogTitle} from "./ui/dialog";
import {Button} from "./ui/button";
import React, {useContext} from "react";
import {Form} from "./ui/form";
import {useForm} from "react-hook-form";
import {GlobalInfoContext, GlobalInfoContextType} from "./../context/GlobalInfoContext";
import {usePostTransferRPCTermination} from "shared/src/data/transfer-mutations";

export const TransferProcessTerminationDialog = ({process}: { process: TransferProcess }) => {
    // --- Form Setup ---
    const form = useForm({});
    const {handleSubmit, control, setValue, getValues} = form;
    const {mutateAsync: startAsync} = usePostTransferRPCTermination()
    const {api_gateway, role} = useContext<GlobalInfoContextType>(GlobalInfoContext)
    const onSubmit = () => {
        if (role == "provider") {
            startAsync({
                api_gateway: api_gateway,
                content: {
                    consumerParticipantId: process.associated_consumer,
                    consumerCallbackAddress: process.data_plane_id,
                    consumerPid: process.consumer_pid,
                    providerPid: process.provider_pid
                }
            })
        }
        if (role == "consumer") {
            startAsync({
                api_gateway: api_gateway,
                content: {
                    providerParticipantId: process.associated_provider,
                    consumerPid: process.consumer_pid,
                    providerPid: process.provider_pid
                }
            })
        }
    }
=======
import {
  DialogClose,
  DialogContent,
  DialogDescription,
  DialogFooter,
  DialogHeader,
  DialogTitle,
} from "./ui/dialog";
import { Button } from "./ui/button";
import { Badge } from "@/components/ui/badge.tsx";
import { List, ListItem, ListItemKey } from "./ui/list";

import React, { useContext } from "react";
import { Form } from "./ui/form";
import { useForm } from "react-hook-form";
import {
  GlobalInfoContext,
  GlobalInfoContextType,
} from "./../context/GlobalInfoContext";
import { usePostTransferRPCStart } from "shared/src/data/transfer-mutations";
>>>>>>> 010e27ba

export const TransferProcessTerminationDialog = ({
  process,
}: {
  process: TransferProcess;
}) => {
  // --- Form Setup ---
  const form = useForm({});
  const { handleSubmit, control, setValue, getValues } = form;
  const { mutateAsync: startAsync } = usePostTransferRPCStart();
  const { api_gateway } = useContext<GlobalInfoContextType>(GlobalInfoContext);
  const onSubmit = () => {
    startAsync({
      api_gateway: api_gateway,
      content: {
        consumerParticipantId: process.associated_consumer,
        consumerCallbackAddress: process.data_plane_id,
        consumerPid: process.consumer_pid,
        providerPid: process.provider_pid,
      },
    });
  };

  return (
    <DialogContent className="max-w-fit sm:max-w-fit">
      <DialogHeader>
        <DialogTitle>Transfer termination dialog</DialogTitle>
        <DialogDescription className="break-all">
          <span>You are about to terminate the transfer process.</span>
          {/* <span>{JSON.stringify(process)}</span> */}
        </DialogDescription>
      </DialogHeader>
      {/* List */}
      <List className="min-w-fit">
        <ListItem>
          <ListItemKey>Provider Participant id:</ListItemKey>
          <Badge variant={"info"}>{process.provider_pid.slice(9, -1)}</Badge>
        </ListItem>
        <ListItem>
          <ListItemKey>Consumer Participant id:</ListItemKey>
          <Badge variant={"info"}>{process.consumer_pid.slice(9, -1)}</Badge>
        </ListItem>
        <ListItem>
          <ListItemKey>Agreement id:</ListItemKey>
          <Badge variant={"info"}>{process.agreement_id.slice(9, -1)}</Badge>
        </ListItem>
        <ListItem className="flex flex-col gap-1 items-start flex-wrap">
          <ListItemKey>Data plane id:</ListItemKey>
          <Badge variant={"info"}>{process.data_plane_id.slice(9, -1)}</Badge>
        </ListItem>
        <ListItem>
          <ListItemKey>Associated consumer:</ListItemKey>
          <Badge variant={"info"}>
            {process.associated_consumer.slice(9, -1)}
          </Badge>
        </ListItem>
        <ListItem>
          <ListItemKey>Current state:</ListItemKey>
          <Badge variant={"status"} state={process.state}>
            {process.state}
          </Badge>
        </ListItem>
        {process.state_attribute && (
          <ListItem>
            <ListItemKey>State attribute:</ListItemKey>
            <Badge variant={"status"} state={process.state_attribute}>
              {process.state_attribute}
            </Badge>
          </ListItem>
        )}
        <ListItem>
          <ListItemKey>Created at:</ListItemKey>
          {process.created_at}
          {/* Formatear la fecha estaría bien */}
        </ListItem>
        {process.updated_at && (
          <ListItem>
            <ListItemKey>Updated at:</ListItemKey>
            {process.updated_at}
          </ListItem>
        )}
      </List>
      {/* / List content */}
      <Form {...form}>
        <form onSubmit={handleSubmit(onSubmit)} className="space-y-6">
          <DialogFooter  className="[&>*]:w-full">
            <DialogClose asChild>
              <Button variant="outline" type="reset" >
                Cancel
              </Button>
            </DialogClose>
            <Button variant="destructive" type="submit">Terminate</Button>
          </DialogFooter>
        </form>
      </Form>
    </DialogContent>
  );
};<|MERGE_RESOLUTION|>--- conflicted
+++ resolved
@@ -1,4 +1,3 @@
-<<<<<<< HEAD
 import {DialogClose, DialogContent, DialogDescription, DialogFooter, DialogHeader, DialogTitle} from "./ui/dialog";
 import {Button} from "./ui/button";
 import React, {useContext} from "react";
@@ -6,6 +5,8 @@
 import {useForm} from "react-hook-form";
 import {GlobalInfoContext, GlobalInfoContextType} from "./../context/GlobalInfoContext";
 import {usePostTransferRPCTermination} from "shared/src/data/transfer-mutations";
+import { Badge } from "./../components/ui/badge";
+import { List, ListItem, ListItemKey } from "./ui/list";
 
 export const TransferProcessTerminationDialog = ({process}: { process: TransferProcess }) => {
     // --- Form Setup ---
@@ -36,50 +37,6 @@
             })
         }
     }
-=======
-import {
-  DialogClose,
-  DialogContent,
-  DialogDescription,
-  DialogFooter,
-  DialogHeader,
-  DialogTitle,
-} from "./ui/dialog";
-import { Button } from "./ui/button";
-import { Badge } from "@/components/ui/badge.tsx";
-import { List, ListItem, ListItemKey } from "./ui/list";
-
-import React, { useContext } from "react";
-import { Form } from "./ui/form";
-import { useForm } from "react-hook-form";
-import {
-  GlobalInfoContext,
-  GlobalInfoContextType,
-} from "./../context/GlobalInfoContext";
-import { usePostTransferRPCStart } from "shared/src/data/transfer-mutations";
->>>>>>> 010e27ba
-
-export const TransferProcessTerminationDialog = ({
-  process,
-}: {
-  process: TransferProcess;
-}) => {
-  // --- Form Setup ---
-  const form = useForm({});
-  const { handleSubmit, control, setValue, getValues } = form;
-  const { mutateAsync: startAsync } = usePostTransferRPCStart();
-  const { api_gateway } = useContext<GlobalInfoContextType>(GlobalInfoContext);
-  const onSubmit = () => {
-    startAsync({
-      api_gateway: api_gateway,
-      content: {
-        consumerParticipantId: process.associated_consumer,
-        consumerCallbackAddress: process.data_plane_id,
-        consumerPid: process.consumer_pid,
-        providerPid: process.provider_pid,
-      },
-    });
-  };
 
   return (
     <DialogContent className="max-w-fit sm:max-w-fit">
