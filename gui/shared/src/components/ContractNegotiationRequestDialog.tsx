--- conflicted
+++ resolved
@@ -1,5 +1,4 @@
 import {
-<<<<<<< HEAD
     DialogClose,
     DialogContent,
     DialogDescription,
@@ -15,27 +14,6 @@
 import {GlobalInfoContext, GlobalInfoContextType,} from "shared/src/context/GlobalInfoContext";
 import {Badge} from "shared/src/components/ui/badge";
 import {List, ListItem, ListItemKey} from "shared/src/components/ui/list";
-=======
-  DialogClose,
-  DialogContent,
-  DialogDescription,
-  DialogFooter,
-  DialogHeader,
-  DialogTitle,
-  DialogBody,
-} from "./ui/dialog";
-import { Button } from "./ui/button";
-import React, { useContext } from "react";
-import { Form } from "./ui/form";
-import { useForm } from "react-hook-form";
-import { usePostContractNegotiationRPCRequest } from "./../data/contract-mutations";
-import {
-  GlobalInfoContext,
-  GlobalInfoContextType,
-} from "./../context/GlobalInfoContext";
-import { Badge } from "./ui/badge";
-import { List, ListItem, ListItemKey } from "./ui/list";
->>>>>>> c53f9d2c
 import dayjs from "dayjs";
 import {useGetLastContractNegotiationOfferByCNMessageId} from "shared/src/data/contract-queries";
 import {PolicyEditorHandle, PolicyWrapperEdit} from "shared/src/components/PolicyWrapperEdit";
@@ -80,7 +58,7 @@
     return (
         <DialogContent className="p-0   ">
             <Form {...form}>
-                <form onSubmit={handleSubmit(onSubmit)} className="space-y-6 flex flex-col h-[calc(100vh-40px)]">
+                <form onSubmit={handleSubmit(onSubmit)} className="space-y-6 flex flex-col h-fit max-h-[90dvh]">
                     <DialogHeader className="px-6 pt-6">
                         <DialogTitle>Contract Negotiation Request</DialogTitle>
                         <DialogDescription className="break-all">
@@ -171,7 +149,6 @@
                             </div>
                         )}
 
-<<<<<<< HEAD
                     </div>
                     <DialogFooter className="[&>*]:w-full p-6 pt-0">
                         <DialogClose asChild>
@@ -187,124 +164,4 @@
             </Form>
         </DialogContent>
     );
-=======
-  return (
-    <DialogContent className=" p-0 flex flex-col h-fit max-h-[90dvh]">
-      <DialogHeader className="px-6 pt-6">
-        <DialogTitle>Contract Negotiation Request</DialogTitle>
-        <DialogDescription className="break-all">
-          <p>Make changes on the Contract Negotiation Request.</p>
-          {/* <p>{JSON.stringify(process)}</p> */}
-        </DialogDescription>
-      </DialogHeader>
-      {/* List */}
-      <DialogBody>
-        <List className="w-fit py-2">
-          <ListItem>
-            <ListItemKey className={scopedListItemKeyClasses}>
-              Provider id:
-            </ListItemKey>
-            <Badge variant={"info"}>{process.provider_id.slice(9, -1)}</Badge>
-          </ListItem>
-          <ListItem>
-            <ListItemKey className={scopedListItemKeyClasses}>
-              Consumer id:
-            </ListItemKey>
-            <Badge variant={"info"}>{process.consumer_id.slice(9, -1)}</Badge>
-          </ListItem>
-          {process.associated_consumer && (
-            // Provider GUI
-            <ListItem>
-              <ListItemKey className={scopedListItemKeyClasses}>
-                Associated Consumer:
-              </ListItemKey>
-              <Badge variant={"info"}>
-                {process.associated_consumer.slice(9, -1)}
-              </Badge>
-            </ListItem>
-          )}
-          {process.associated_provider && (
-            // Consumer GUI
-            <ListItem>
-              <ListItemKey className={scopedListItemKeyClasses}>
-                Associated Provider:
-              </ListItemKey>
-              <Badge variant={"info"}>
-                {process.associated_provider.slice(9, 44) + "[...]"}
-              </Badge>
-            </ListItem>
-          )}
-          <ListItem>
-            <ListItemKey className={scopedListItemKeyClasses}>
-              State:
-            </ListItemKey>
-            <Badge variant={"status"} state={process.state}>
-              {process.state}
-            </Badge>
-          </ListItem>
-          {process.initiated_by && (
-            <ListItem>
-              <ListItemKey className={scopedListItemKeyClasses}>
-                Iniciated by:
-              </ListItemKey>
-              <Badge variant={"role"} role={process.initiated_by}>
-                {process.initiated_by}
-              </Badge>
-            </ListItem>
-          )}
-          <ListItem>
-            <ListItemKey className={scopedListItemKeyClasses}>
-              Created at:
-            </ListItemKey>
-            {dayjs(process.created_at).format("DD/MM/YY HH:mm")}
-          </ListItem>
-          {process.updated_at && (
-            <ListItem>
-              <ListItemKey className={scopedListItemKeyClasses}>
-                Updated at:
-              </ListItemKey>
-              {dayjs(process.updated_at).format("DD/MM/YY HH:mm")}
-            </ListItem>
-          )}
-        </List>
-        {/* / List content */}
-        <div className="h-6"></div>
-        <Form {...form}>
-          <form onSubmit={handleSubmit(onSubmit)} className="space-y-6">
-            {offer && (
-              <div className="flex w-full ">
-                {/* <div>
-                  <p className="mb-2">Current policy</p>
-                  <PolicyWrapperShow
-                    className="w-full"
-                    policy={offer.offer_content}
-                  />
-                </div> */}
-                <div>
-                  <p className="mb-2">New policy request</p>
-                  <PolicyWrapperEdit
-                    className="w-full"
-                    policy={offer.offer_content}
-                    onSubmit={onSubmit}
-                  />
-                </div>
-              </div>
-            )}
-            
-          </form>
-        </Form>
-      </DialogBody>
-      <DialogFooter className="[&>*]:w-full p-6 pt-0">
-        <DialogClose asChild>
-          <Button variant="ghost" type="reset">
-            Cancel
-          </Button>
-        </DialogClose>
-        <Button variant="outline" type="submit">
-          Request
-        </Button>
-      </DialogFooter>
-    </DialogContent>
-  );
->>>>>>> c53f9d2c
 };