--- conflicted
+++ resolved
@@ -51,7 +51,6 @@
             You are about to start the transfer process with the following
             information.
           </span>
-<<<<<<< HEAD
                     {/* <span>{JSON.stringify(process)}</span> */}
                 </DialogDescription>
             </DialogHeader>
@@ -138,95 +137,4 @@
             </Form>
         </DialogContent>
     );
-=======
-          {/* <span>{JSON.stringify(process)}</span> */}
-        </DialogDescription>
-      </DialogHeader>
-      {/* List */}
-      <List className="min-w-full  px-2">
-        <ListItem>
-          <ListItemKey className={scopedListItemKeyClasses}>
-            Provider Participant id:
-          </ListItemKey>
-          <Badge variant={"info"}>
-            {process.provider_pid.slice(9, -1)}
-          </Badge>
-        </ListItem>
-        <ListItem>
-          <ListItemKey className={scopedListItemKeyClasses}>Consumer Participant id:</ListItemKey>
-          <Badge variant={"info"}>
-            {process.consumer_pid.slice(9, -1)}
-          </Badge>
-        </ListItem>
-        <ListItem>
-          <ListItemKey className={scopedListItemKeyClasses}>
-            Agreement id:
-          </ListItemKey>
-          <Badge variant={"info"}>
-            {process.agreement_id.slice(9, -1)}
-          </Badge>
-        </ListItem>
-        <ListItem>
-          <ListItemKey className={scopedListItemKeyClasses}>
-            Data plane id:
-          </ListItemKey>
-          <Badge variant={"info"}>{process.data_plane_id.slice(9, -1)}</Badge>
-        </ListItem>
-        <ListItem>
-          <ListItemKey className={scopedListItemKeyClasses}>
-            Associated consumer:
-          </ListItemKey>
-          <Badge variant={"info"}>
-            {process.associated_consumer.slice(9, 40) + " [...]"}
-          </Badge>
-        </ListItem>
-        <ListItem>
-          <ListItemKey className={scopedListItemKeyClasses}>
-            Current state:
-          </ListItemKey>
-          <Badge variant={"status"} state={process.state}>
-            {process.state}
-          </Badge>
-        </ListItem>
-        {process.state_attribute && (
-          <ListItem>
-            <ListItemKey className={scopedListItemKeyClasses}>
-              State attribute:
-            </ListItemKey>
-            <Badge variant={"status"} state={process.state_attribute}>
-              {process.state_attribute}
-            </Badge>
-          </ListItem>
-        )}
-        <ListItem>
-          <ListItemKey className={scopedListItemKeyClasses}>
-            Created at:
-          </ListItemKey>
-          {dayjs(process.created_at).format("DD/MM/YY HH:mm")}
-        </ListItem>
-        {process.updated_at && (
-          <ListItem>
-            <ListItemKey className={scopedListItemKeyClasses}>
-              Updated at:
-            </ListItemKey>
-            {dayjs(process.updated_at).format("DD/MM/YY HH:mm")}
-          </ListItem>
-        )}
-      </List>
-      {/* / List content */}
-      <Form {...form}>
-        <form onSubmit={handleSubmit(onSubmit)} className="space-y-6">
-          <DialogFooter className="[&>*]:w-full">
-            <DialogClose asChild>
-              <Button variant="ghost" type="reset">
-                Cancel
-              </Button>
-            </DialogClose>
-            <Button type="submit">Start</Button>
-          </DialogFooter>
-        </form>
-      </Form>
-    </DialogContent>
-  );
->>>>>>> c53f9d2c
 };