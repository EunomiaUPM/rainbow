--- conflicted
+++ resolved
@@ -48,8 +48,8 @@
     return (
         <DialogContent className="p-0">
             <Form {...form}>
-                <form onSubmit={handleSubmit(onSubmit)} className="space-y-6 flex flex-col h-[calc(100vh-40px)]">
-                    <DialogHeader className="px-6 pt-6">
+                <form onSubmit={handleSubmit(onSubmit)} className="space-y-6 flex flex-col h-fit max-h-[90dvh]">
+                    <DialogHeader className="px-6 pt-6 w-[90vw]">
                         <DialogTitle>Contract Negotiation Offer</DialogTitle>
                         <DialogDescription>
                             <p>Make changes on the Contract Negotiation Offer.</p>
@@ -109,7 +109,6 @@
                             )}
                         </List>
 
-<<<<<<< HEAD
                         {/* / List content */}
                         <div className="h-6"></div>
                         {lastOffer && (
@@ -139,108 +138,4 @@
             </Form>
         </DialogContent>
     );
-=======
-  return (
-    <DialogContent className="p-0 flex flex-col h-fit max-h-[90dvh]">
-      <DialogHeader className="px-6 pt-6 w-[90vw]">
-        <DialogTitle>Contract Negotiation Offer</DialogTitle>
-        <DialogDescription>
-          <p>Make changes on the Contract Negotiation Offer.</p>
-          {/* <p>{JSON.stringify(process)}</p> */}
-        </DialogDescription>
-      </DialogHeader>
-      {/* List */}
-      <div className=" overflow-y-scroll px-6">
-             <List className="w-full  px-2">
-        <ListItem>
-          <ListItemKey className={scopedListItemKeyClasses}>
-            Provider id:
-          </ListItemKey>
-          <Badge variant={"info"}>{process.provider_id.slice(9, -1)}</Badge>
-        </ListItem>
-        <ListItem>
-          <ListItemKey className={scopedListItemKeyClasses}>
-            Consumer id:
-          </ListItemKey>
-          <Badge variant={"info"}>{process.consumer_id.slice(9, -1)}</Badge>
-        </ListItem>
-        <ListItem>
-          <ListItemKey className={scopedListItemKeyClasses}>
-            Associated Consumer:
-          </ListItemKey>
-          <Badge variant={"info"}>
-            {process.associated_consumer.slice(9, 40) + "[...]"}
-          </Badge>
-        </ListItem>
-        <ListItem>
-          <ListItemKey className={scopedListItemKeyClasses}>State:</ListItemKey>
-          <Badge variant={"status"} state={process.state}>
-            {process.state}
-          </Badge>
-        </ListItem>
-        <ListItem>
-          <ListItemKey className={scopedListItemKeyClasses}>
-            Iniciated by:
-          </ListItemKey>
-          <Badge variant={"role"} role={process.initiated_by}>
-            {process.initiated_by}
-          </Badge>
-        </ListItem>
-        <ListItem>
-          <ListItemKey className={scopedListItemKeyClasses}>
-            Created at:
-          </ListItemKey>
-          {dayjs(process.created_at).format("DD/MM/YY HH:mm")}
-        </ListItem>
-        {process.updated_at && (
-          <ListItem>
-            <ListItemKey className={scopedListItemKeyClasses}>
-              Updated at:
-            </ListItemKey>
-            {dayjs(process.updated_at).format("DD/MM/YY HH:mm")}
-          </ListItem>
-        )}
-      </List>
-     
-      {/* / List content */}
-           <div className="h-6"></div>
-      <Form {...form}>
-        <form onSubmit={handleSubmit(onSubmit)} className="space-y-6">
-      {offer && (
-                   <div className="flex w-full ">
-                     {/* <div>
-                       <p className="mb-2">Current policy</p>
-                       <PolicyWrapperShow
-                         className="w-full"
-                         policy={offer.offer_content}
-                       />
-                     </div> */}
-                     <div>
-                       <p className="mb-2">New policy request</p>
-                      
-                       <PolicyWrapperEdit
-                         className="w-full"
-                         policy={offer.offer_content}
-                         onSubmit={onSubmit}
-                       />
-                     </div>
-                   </div>
-                 )}
-                 
-        </form>
-      </Form>
-       </div>
-         <DialogFooter className="[&>*]:w-full p-6 pt-0">
-            <DialogClose asChild>
-              <Button variant="ghost" type="reset">
-                Cancel
-              </Button>
-            </DialogClose>
-            <Button type="submit" variant="outline">
-              Counter offer
-            </Button>
-          </DialogFooter>
-    </DialogContent>
-  );
->>>>>>> c53f9d2c
 };