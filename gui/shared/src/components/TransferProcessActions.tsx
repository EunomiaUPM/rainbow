--- conflicted
+++ resolved
@@ -13,7 +13,6 @@
     process: TransferProcess;
     tiny: boolean;
 }) => {
-<<<<<<< HEAD
     const {role} = useContext<GlobalInfoContextType>(GlobalInfoContext)!;
     const h2ClassName = cva("font-semibold mb-4", {
         variants: {
@@ -28,30 +27,10 @@
             tiny: {
                 true: "inline-flex items-center ",
                 false:
-                    " w-full p-6 pt-4 fixed bottom-0 left-0 md:left-[223px] bg-primary-950/10 border border-t-stroke [&>*>button]:min-w-20",
+                    "bg-background  w-full p-6 pt-4 fixed bottom-0 left-0 md:left-[223px] bg-primary-950/10 border border-t-stroke [&>*>button]:min-w-20",
             },
         },
     });
-=======
-  const { role } = useContext<GlobalInfoContextType>(GlobalInfoContext)!;
-  const h2ClassName = cva("font-semibold mb-4", {
-    variants: {
-      tiny: {
-        true: "hidden",
-        false: null,
-      },
-    },
-  });
-  const containerClassName = cva("", {
-    variants: {
-      tiny: {
-        true: "inline-flex items-center ",
-        false:
-          " bg-background  w-full p-6 pt-4 fixed bottom-0 left-0 md:left-[223px]  border border-t-stroke [&>*>button]:min-w-20",
-      },
-    },
-  });
->>>>>>> c53f9d2c
 
     return (
         <div className={containerClassName({tiny})}>
