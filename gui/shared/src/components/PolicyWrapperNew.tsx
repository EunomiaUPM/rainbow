--- conflicted
+++ resolved
@@ -111,209 +111,31 @@
     });
   };
 
-  return (
-    <div className="h-screen flex flex-col">
-      <div className="flex flex-col gap-4 overflow-y-scroll h-[calc(100vh-180px)]  p-8 ">
-        <Accordion type="single" collapsible className="w-full">
-          <AccordionItem
-            value="item-1"
-            className="bg-success-500/10 border border-success-600/20"
-          >
-            <AccordionTrigger className="text-white/70 flex bg-success-400/25 uppercase overflow-hidden rounded-md data-[state=open]:rounded-b-none">
-              <div className="flex items-center w-full">
-                <p className="text-current">permission</p>
-              </div>
-            </AccordionTrigger>
-            <AccordionContent className="relative">
-              <Button
-                className="border-b border-white/15"
-                policy="permission"
-                variant="outline"
-                size="xs"
-                onClick={() => addComponentHandler("permission")}
-              >
-                <Plus />
-                Add permission
-              </Button>
-              {newPolicy.permission.map((permission, i) => (
-                <div>
-                  <div className="policy-item-create">
-                    <div className="flex justify-between">
-                      <p className="mb-2"> Action: </p>
-                      <Button
-                        variant="destructive"
-                        size="xs"
-                        className="ml-4 "
-                        onClick={() => removeComponentHandler("permission", i)}
-                      >
-                        <Trash className="mb-0.5" />
-                        Remove permission
-                      </Button>
-                    </div>
-                    <Select
-                      onValueChange={(value: string) =>
-                        fieldValueChangeHandler("permission", i, value)
-                      }
+    return (
+        <div className="h-screen flex flex-col">
+            <div className="flex flex-col gap-4 overflow-y-scroll h-[calc(100vh-180px)]  p-8 ">
+                <Accordion type="single" collapsible className="w-full">
+                    <AccordionItem
+                        value="item-1"
+                        className="bg-success-500/10 border border-success-600/20"
                     >
-                      <SelectTrigger className="w-[240px]">
-                        <SelectValue placeholder="Select action" />
-                      </SelectTrigger>
-                      <SelectContent>
-                        {odrlActions.map((odrlAction) => (
-                          <SelectItem value={odrlAction}>
-                            {odrlAction}
-                          </SelectItem>
-                        ))}
-                      </SelectContent>
-                    </Select>
-                    <div className="h-6"></div>
-                    <p className="mb-2"> Constraints: </p>
-                    {permission.constraint.map((constraint, j) => (
-                      <div className="flex flex-col gap-2">
-                        <div className="constraint-create flex gap-3 justify-end items-end">
-                          <Select
-                            onValueChange={(value: string) =>
-                              operandValueChangeHandler(
-                                "permission",
-                                i,
-                                j,
-                                "leftOperand",
-                                value
-                              )
-                            }
-                          >
-                            <div className="flex flex-col">
-                              <p className="text-xs text-gray-400 mb-1">
-                                Left Operand:
-                              </p>
-                              <SelectTrigger className="w-[180px]">
-                                <SelectValue placeholder="Select item" />
-                              </SelectTrigger>
-                              <SelectContent>
-                                {leftOperands.map((leftOperand) => (
-                                  <SelectItem value={leftOperand}>
-                                    {leftOperand}
-                                  </SelectItem>
-                                ))}
-                              </SelectContent>
+                        <AccordionTrigger
+                            className="text-white/70 flex bg-success-400/25 uppercase overflow-hidden rounded-md data-[state=open]:rounded-b-none">
+                            <div className="flex items-center w-full">
+                                <p className="text-current">permission</p>
                             </div>
-                          </Select>
-                          <Select
-                            onValueChange={(value: string) =>
-                              operandValueChangeHandler(
-                                "permission",
-                                i,
-                                j,
-                                "operator",
-                                value
-                              )
-                            }
-                          >
-                            <div className="flex flex-col">
-                              <p className="text-xs text-gray-400 mb-1">
-                                Operator:
-                              </p>
-                              <SelectTrigger className="w-[140px]">
-                                <SelectValue placeholder="Select operator" />
-                              </SelectTrigger>
-                              <SelectContent>
-                                {operators.map((operator) => (
-                                  <SelectItem value={operator}>
-                                    {operator}
-                                  </SelectItem>
-                                ))}
-                              </SelectContent>
-                            </div>
-                          </Select>
-                          <div className="flex flex-col">
-                            <p className="text-xs text-gray-400 mb-1">
-                              Right Operand:
-                            </p>
-                            <Input
-                              placeholder="Type value"
-                              onChange={(ev) =>
-                                operandValueChangeHandler(
-                                  "permission",
-                                  i,
-                                  j,
-                                  "rightOperand",
-                                  ev.currentTarget.value
-                                )
-                              }
-                            />
-                          </div>
-                          <div>
-                            {/*  importante este div sino se deforma el boton */}
+                        </AccordionTrigger>
+                        <AccordionContent className="relative">
                             <Button
-                              variant="icon_destructive"
-                              size="icon"
-                              onClick={() =>
-                                removeConstraintHandler("permission", i, j)
-                              }
+                                className="border-b border-white/15"
+                                policy="permission"
+                                variant="outline"
+                                size="xs"
+                                onClick={() => addComponentHandler("permission")}
                             >
-                              <Trash className="mb-0.5 " />
+                                <Plus/>
+                                Add permission
                             </Button>
-<<<<<<< HEAD
-                          </div>
-                        </div>
-                      </div>
-                    ))}
-                    <Button
-                      size="xs"
-                      variant="outline"
-                      className="mt-3"
-                      onClick={() => addConstraintHandler("permission", i)}
-                    >
-                      <Plus />
-                      Add constraint
-                    </Button>
-                  </div>
-                </div>
-              ))}
-            </AccordionContent>
-          </AccordionItem>
-        </Accordion>
-        <Accordion type="single" collapsible className="w-full">
-          <AccordionItem
-            value="item-1"
-            className="bg-warn-500/10 border border-warn-600/20"
-          >
-            <AccordionTrigger className="text-white/70 flex bg-warn-400/25 uppercase overflow-hidden rounded-md data-[state=open]:rounded-b-none">
-              <div className="flex items-center w-full">
-                <p className="text-current">obligation</p>
-              </div>
-            </AccordionTrigger>
-            <AccordionContent className="relative">
-              <Button
-                className="border-b border-white/15"
-                policy="obligation"
-                variant="outline"
-                size="xs"
-                onClick={() => addComponentHandler("obligation")}
-              >
-                <Plus />
-                Add obligation
-              </Button>
-              {newPolicy.obligation.map((obligation, i) => (
-                <div>
-                  <div className="policy-item-create">
-                    <div className="flex justify-between">
-                      <p className="mb-2"> Action: </p>
-                      <Button
-                        variant="destructive"
-                        size="xs"
-                        className="ml-4"
-                        onClick={() => removeComponentHandler("obligation", i)}
-                      >
-                        <Trash className="mb-0.5" />
-                        Remove obligation
-                      </Button>
-                    </div>
-                    <Select
-                      onValueChange={(value: string) =>
-                        fieldValueChangeHandler("obligation", i, value)
-                      }
-=======
                             {newPolicy.permission.map((permission, i) => (<div>
                                 <div className="policy-item-create">
                                     <div className="flex justify-between">
@@ -417,166 +239,24 @@
                     <AccordionItem
                         value="item-1"
                         className="bg-warn-500/10 border border-warn-600/20"
->>>>>>> 11a007a5
                     >
-                      <SelectTrigger className="w-[240px]">
-                        <SelectValue placeholder="Select action" />
-                      </SelectTrigger>
-                      <SelectContent>
-                        {odrlActions.map((odrlAction) => (
-                          <SelectItem value={odrlAction}>
-                            {odrlAction}
-                          </SelectItem>
-                        ))}
-                      </SelectContent>
-                    </Select>
-                    <div className="h-6"></div>
-                    <p className="mb-2"> Constraints: </p>
-                    {obligation.constraint.map((constraint, j) => (
-                      <div className="flex flex-col gap-2">
-                        <div className="constraint-create flex gap-3 justify-end items-end">
-                          <Select
-                            onValueChange={(value: string) =>
-                              operandValueChangeHandler(
-                                "obligation",
-                                i,
-                                j,
-                                "leftOperand",
-                                value
-                              )
-                            }
-                          >
-                            <div className="flex flex-col">
-                              <p className="text-xs text-gray-400 mb-1">
-                                Left Operand:
-                              </p>
-                              <SelectTrigger className="w-[180px]">
-                                <SelectValue placeholder="Select item" />
-                              </SelectTrigger>
-                              <SelectContent>
-                                {leftOperands.map((leftOperand) => (
-                                  <SelectItem value={leftOperand}>
-                                    {leftOperand}
-                                  </SelectItem>
-                                ))}
-                              </SelectContent>
+                        <AccordionTrigger
+                            className="text-white/70 flex bg-warn-400/25 uppercase overflow-hidden rounded-md data-[state=open]:rounded-b-none">
+                            <div className="flex items-center w-full">
+                                <p className="text-current">obligation</p>
                             </div>
-                          </Select>
-                          <Select
-                            onValueChange={(value: string) =>
-                              operandValueChangeHandler(
-                                "obligation",
-                                i,
-                                j,
-                                "operator",
-                                value
-                              )
-                            }
-                          >
-                            <div className="flex flex-col">
-                              <p className="text-xs text-gray-400 mb-1">
-                                Operator:
-                              </p>
-                              <SelectTrigger className="w-[140px]">
-                                <SelectValue placeholder="Select operator" />
-                              </SelectTrigger>
-                              <SelectContent>
-                                {operators.map((operator) => (
-                                  <SelectItem value={operator}>
-                                    {operator}
-                                  </SelectItem>
-                                ))}
-                              </SelectContent>
-                            </div>
-                          </Select>
-                          <div className="flex flex-col">
-                            <p className="text-xs text-gray-400 mb-1">
-                              Right Operand:
-                            </p>
-                            <Input
-                              placeholder="Type value"
-                              onChange={(ev) =>
-                                operandValueChangeHandler(
-                                  "obligation",
-                                  i,
-                                  j,
-                                  "rightOperand",
-                                  ev.currentTarget.value
-                                )
-                              }
-                            />
-                          </div>
-                          <div>
+                        </AccordionTrigger>
+                        <AccordionContent className="relative">
                             <Button
-                              variant="icon_destructive"
-                              size="icon"
-                              onClick={() =>
-                                removeConstraintHandler("obligation", i, j)
-                              }
+                                className="border-b border-white/15"
+                                policy="obligation"
+                                variant="outline"
+                                size="xs"
+                                onClick={() => addComponentHandler("obligation")}
                             >
-                              <Trash className="mb-0.5" />
+                                <Plus/>
+                                Add obligation
                             </Button>
-<<<<<<< HEAD
-                          </div>
-                        </div>
-                      </div>
-                    ))}
-                    <Button
-                      size="xs"
-                      variant="outline"
-                      className="mt-3"
-                      onClick={() => addConstraintHandler("obligation", i)}
-                    >
-                      <Plus />
-                      Add constraint
-                    </Button>
-                  </div>
-                </div>
-              ))}
-            </AccordionContent>
-          </AccordionItem>
-        </Accordion>
-        <Accordion type="single" collapsible className="w-full">
-          <AccordionItem
-            value="item-1"
-            className="bg-danger-500/10 border border-danger-600/20 mb-24"
-          >
-            <AccordionTrigger className="text-white/70 flex bg-danger-500/25 uppercase overflow-hidden rounded-md data-[state=open]:rounded-b-none">
-              <div className="flex items-center w-full">
-                <p className="text-current"> prohibition </p>
-              </div>
-            </AccordionTrigger>
-            <AccordionContent className="relative">
-              <Button
-                className="border-b border-white/15"
-                policy="prohibition"
-                variant="outline"
-                size="xs"
-                onClick={() => addComponentHandler("prohibition")}
-              >
-                <Plus />
-                Add prohibition
-              </Button>
-              {newPolicy.prohibition.map((prohibition, i) => (
-                <div>
-                  <div className="policy-item-create">
-                    <div className="flex justify-between">
-                      <p className="mb-2"> Action: </p>
-                      <Button
-                        variant="destructive"
-                        size="xs"
-                        className="ml-4"
-                        onClick={() => removeComponentHandler("prohibition", i)}
-                      >
-                        <Trash className="mb-0.5" />
-                        Remove prohibition
-                      </Button>
-                    </div>
-                    <Select
-                      onValueChange={(value: string) =>
-                        fieldValueChangeHandler("prohibition", i, value)
-                      }
-=======
                             {newPolicy.obligation.map((obligation, i) => (<div>
                                 <div className="policy-item-create">
                                     <div className="flex justify-between">
@@ -678,133 +358,24 @@
                     <AccordionItem
                         value="item-1"
                         className="bg-danger-500/10 border border-danger-600/20 mb-24"
->>>>>>> 11a007a5
                     >
-                      <SelectTrigger className="w-[240px]">
-                        <SelectValue placeholder="Select action" />
-                      </SelectTrigger>
-                      <SelectContent>
-                        {odrlActions.map((odrlAction) => (
-                          <SelectItem value={odrlAction}>
-                            {odrlAction}
-                          </SelectItem>
-                        ))}
-                      </SelectContent>
-                    </Select>
-                    <div className="h-6"></div>
-                    <p className="mb-2"> Constraints: </p>
-                    {prohibition.constraint.map((constraint, j) => (
-                      <div className="flex flex-col gap-2">
-                        <div className="constraint-create flex gap-3 justify-end items-end">
-                          <Select
-                            onValueChange={(value: string) =>
-                              operandValueChangeHandler(
-                                "prohibition",
-                                i,
-                                j,
-                                "leftOperand",
-                                value
-                              )
-                            }
-                          >
-                            <div className="flex flex-col">
-                              <p className="text-xs text-gray-400 mb-1">
-                                Left Operand:
-                              </p>
-                              <SelectTrigger className="w-[180px]">
-                                <SelectValue placeholder="Select item" />
-                              </SelectTrigger>
-                              <SelectContent>
-                                {leftOperands.map((leftOperand) => (
-                                  <SelectItem value={leftOperand}>
-                                    {leftOperand}
-                                  </SelectItem>
-                                ))}
-                              </SelectContent>
+                        <AccordionTrigger
+                            className="text-white/70 flex bg-danger-500/25 uppercase overflow-hidden rounded-md data-[state=open]:rounded-b-none">
+                            <div className="flex items-center w-full">
+                                <p className="text-current"> prohibition </p>
                             </div>
-                          </Select>
-                          <Select
-                            onValueChange={(value: string) =>
-                              operandValueChangeHandler(
-                                "prohibition",
-                                i,
-                                j,
-                                "operator",
-                                value
-                              )
-                            }
-                          >
-                            <div className="flex flex-col">
-                              <p className="text-xs text-gray-400 mb-1">
-                                Operator:
-                              </p>
-                              <SelectTrigger className="w-[140px]">
-                                <SelectValue placeholder="Select operator" />
-                              </SelectTrigger>
-                              <SelectContent>
-                                {operators.map((operator) => (
-                                  <SelectItem value={operator}>
-                                    {operator}
-                                  </SelectItem>
-                                ))}
-                              </SelectContent>
-                            </div>
-                          </Select>
-                          <div className="flex flex-col">
-                            <p className="text-xs text-gray-400 mb-1">
-                              Right Operand:
-                            </p>
-                            <Input
-                              placeholder="Type value"
-                              onChange={(ev) =>
-                                operandValueChangeHandler(
-                                  "prohibition",
-                                  i,
-                                  j,
-                                  "rightOperand",
-                                  ev.currentTarget.value
-                                )
-                              }
-                            />
-                          </div>
-                          <div>
+                        </AccordionTrigger>
+                        <AccordionContent className="relative">
                             <Button
-                              variant="icon_destructive"
-                              size="icon"
-                              onClick={() =>
-                                removeConstraintHandler("prohibition", i, j)
-                              }
+                                className="border-b border-white/15"
+                                policy="prohibition"
+                                variant="outline"
+                                size="xs"
+                                onClick={() => addComponentHandler("prohibition")}
                             >
-                              <Trash className="mb-0.5" />
+                                <Plus/>
+                                Add prohibition
                             </Button>
-<<<<<<< HEAD
-                          </div>
-                        </div>
-                      </div>
-                    ))}
-                    <Button
-                      size="xs"
-                      variant="outline"
-                      className="mt-3"
-                      onClick={() => addConstraintHandler("prohibition", i)}
-                    >
-                      <Plus />
-                      Add constraint
-                    </Button>
-                  </div>
-                </div>
-              ))}
-            </AccordionContent>
-          </AccordionItem>
-        </Accordion>
-      </div>
-      <div className="h-24  bottom-0 bg-background border-t border-white/30 w-full p-6">
-        <Button onClick={() => submitHandler()}>Add policy</Button>
-      </div>
-    </div>
-  );
-};
-=======
                             {newPolicy.prohibition.map((prohibition, i) => (<div>
                                 <div className="policy-item-create">
                                     <div className="flex justify-between">
@@ -911,5 +482,4 @@
             </div>
         </div>
     )
-}
->>>>>>> 11a007a5
+}