--- conflicted
+++ resolved
@@ -13,23 +13,6 @@
     const routerState = useRouterState();
     const {isAuthenticated, unsetAuthentication} = useContext<AuthContextType | null>(AuthContext)!;
 
-<<<<<<< HEAD
-  // sacar ruta activa. Separar los parametros por "/"
-  // por cada parametro un breadcrumb
-  let paths = routerState.location.pathname.split("/");
-  // console.log(paths, "patitos")
-  let formatPath = (path) => {
-    // si el path es un single, y va por id, quitarle las primeras litras
-    if (path.includes("urn")) {
-    let formattedPath = path.slice(13,24) + "[...]"
-    return (
-      formattedPath
-    )
-    } else {
-    let formattedPath = path.split("-").join(" ");
-     return (
-      formattedPath
-=======
     // console.log("Estado del router:", routerState);
     // console.log("Pathname actual:", routerState.location.pathname);
     // console.log("Ruta activa (última):", routerState.currentLocation.route.id);
@@ -51,7 +34,6 @@
 
             )
         }
->>>>>>> 611c9d61
 
     }
     paths.forEach((path, index) => {
