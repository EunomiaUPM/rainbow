@import url("https://fonts.googleapis.com/css2?family=Ubuntu:ital,wght@0,300;0,400;0,500;0,600;0,700;1,300;1,400;1,500;1,700&display=swap");
@import url("https://fonts.googleapis.com/css2?family=Source+Sans+3:ital,wght@0,200..900;1,200..900&display=swap");
@import url("https://fonts.googleapis.com/css2?family=Source+Code+Pro:ital,wght@0,200..900;1,200..900&display=swap");

@tailwind base;
@tailwind components;
@tailwind utilities;

/* @theme {
    --font-title: "Ubuntu", sans-serif;
    --font-display: "Source Sans 3", sans-serif;
} */
* {
    /* @apply border border-primary-800; */
}

@layer base {
    * {
        @apply border-stroke;
    }

    body {
        @apply bg-background text-brand-snow;
    }

    #root {
        @apply text-slate-300;
    }

    html,
    body {
        @apply font-source leading-snug min-h-[100dvh] text-base bg-background text-brand-sky;
        font-family: "Source Sans 3", "Source Sans Pro", sans-serif;
    }

    /*FONT TYPOGRAPHY ACCORDING TO LEVEL*/
    h1,
    h2,
    h3,
    h4 {
        @apply text-brand-sky;
        font-family: "Ubuntu", "Lucida Sans", "Lucida Sans Regular", "Lucida Grande",
        "Lucida Sans Unicode", Geneva, Verdana, sans-serif;
    }

    h5,
    h6,
    p,
    span {
        font-family: "Source Sans 3", "Source Sans Pro", sans-serif;
    }

    a {
        @apply text-brand-sky;
    }
    p {
        @apply text-gray-400
    }
}

@layer base {
    :root {
        --background: 0 0% 100%;
        --foreground: 0 0% 3.9%;
        --card: 0 0% 100%;
        --card-foreground: 0 0% 3.9%;
        --popover: 0 0% 100%;
        --popover-foreground: 0 0% 3.9%;
        --primary: 0 0% 9%;
        --primary-foreground: 0 0% 98%;
        --secondary: 0 0% 96.1%;
        --secondary-foreground: 0 0% 9%;
        --muted: 0 0% 96.1%;
        --muted-foreground: 0 0% 45.1%;
        --accent: 0 0% 96.1%;
        --accent-foreground: 0 0% 9%;
        --destructive: 0 84.2% 60.2%;
        --destructive-foreground: 0 0% 98%;
        --border: 0 0% 89.8%;
        --input: 0 0% 89.8%;
        --ring: 0 0% 3.9%;
        --chart-1: 12 76% 61%;
        --chart-2: 173 58% 39%;
        --chart-3: 197 37% 24%;
        --chart-4: 43 74% 66%;
        --chart-5: 27 87% 67%;
        --radius: 0.5rem;
        --sidebar-background: 0 0% 98%;
        --sidebar-foreground: 240 5.3% 26.1%;
        --sidebar-primary: 240 5.9% 10%;
        --sidebar-primary-foreground: 0 0% 98%;
        --sidebar-accent: 240 4.8% 95.9%;
        --sidebar-accent-foreground: 240 5.9% 10%;
        --sidebar-border: 220 13% 91%;
        --sidebar-ring: 217.2 91.2% 59.8%;
    }

    .dark {
        --background: 0 0% 3.9%;
        --foreground: 0 0% 98%;
        --card: 0 0% 3.9%;
        --card-foreground: 0 0% 98%;
        --popover: 0 0% 3.9%;
        --popover-foreground: 0 0% 98%;
        --primary: 0 0% 98%;
        --primary-foreground: 0 0% 9%;
        --secondary: 0 0% 14.9%;
        --secondary-foreground: 0 0% 98%;
        --muted: 0 0% 14.9%;
        --muted-foreground: 0 0% 63.9%;
        --accent: 0 0% 14.9%;
        --accent-foreground: 0 0% 98%;
        --destructive: 0 62.8% 30.6%;
        --destructive-foreground: 0 0% 98%;
        --border: 0 0% 14.9%;
        --input: 0 0% 14.9%;
        --ring: 0 0% 83.1%;
        --chart-1: 220 70% 50%;
        --chart-2: 160 60% 45%;
        --chart-3: 30 80% 55%;
        --chart-4: 280 65% 60%;
        --chart-5: 340 75% 55%;
        --sidebar-background: 240 5.9% 10%;
        --sidebar-foreground: 240 4.8% 95.9%;
        --sidebar-primary: 224.3 76.3% 48%;
        --sidebar-primary-foreground: 0 0% 100%;
        --sidebar-accent: 240 3.7% 15.9%;
        --sidebar-accent-foreground: 240 4.8% 95.9%;
        --sidebar-border: 240 3.7% 15.9%;
        --sidebar-ring: 217.2 91.2% 59.8%;
    }
}

/*CONTAINERS*/
.page-container {
    @apply w-full flex flex-col justify-start items-center ml-[14rem];
    /*margin left 14rem es por el sidebar, no quitar*/
}

.main-container {
    /* @apply mt-16 mb-10 min-w-[960px] xl:min-w-[960px] 2xl:min-w-[1260px] 3xl:min-w-[1420px] 4xl:min-w-[1560px]; */
    @apply w-full p-16 max-w-screen-xl;
}


.singlePage-container {
    @apply h-fit flex flex-col gap-8 w-full ;
    /* @apply lg:flex-row;  */
}
.flexColsLayout {
    @apply flex h-full gap-8 [&>div]:w-full ; 
    @apply [&>*:first-child]:pr-8 [&>*:first-child]:border-r [&>*:first-child]:border-r-stroke;
}


/*POLICY*/
.constraint-policy-container {
    .constraint-item {
        display: none
    }
    &:hover {
        .constraint-item {
            display: flex;
            position: absolute;
            margin-top: -46px
        }
    }
}
<<<<<<< HEAD
.policy-item-create {
    @apply first:mt-3 border-t pt-3  pb-5 border-white/20 last:pb-2
=======

.flexColsLayout {
    @apply flex !h-fit gap-4 [&>div]:w-full [&>div]:min-w-fit; 
    /* @apply [&>*:first-child]:border-r [&>*:first-child]:border-r-stroke; */
>>>>>>> e5c2c27e
}<|MERGE_RESOLUTION|>--- conflicted
+++ resolved
@@ -147,10 +147,6 @@
     @apply h-fit flex flex-col gap-8 w-full ;
     /* @apply lg:flex-row;  */
 }
-.flexColsLayout {
-    @apply flex h-full gap-8 [&>div]:w-full ; 
-    @apply [&>*:first-child]:pr-8 [&>*:first-child]:border-r [&>*:first-child]:border-r-stroke;
-}
 
 
 /*POLICY*/
@@ -166,13 +162,13 @@
         }
     }
 }
-<<<<<<< HEAD
-.policy-item-create {
-    @apply first:mt-3 border-t pt-3  pb-5 border-white/20 last:pb-2
-=======
+
 
 .flexColsLayout {
     @apply flex !h-fit gap-4 [&>div]:w-full [&>div]:min-w-fit; 
     /* @apply [&>*:first-child]:border-r [&>*:first-child]:border-r-stroke; */
->>>>>>> e5c2c27e
+}
+
+.policy-item-create {
+    @apply first:mt-3 border-t pt-3  pb-5 border-white/20 last:pb-2
 }