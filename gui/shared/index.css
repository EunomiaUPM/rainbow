--- conflicted
+++ resolved
@@ -23,13 +23,9 @@
 
 /*FONT TYPOGRAPHY ACCORDING TO LEVEL*/
 h1, h2, h3, h4 {
-<<<<<<< HEAD
 
     font-family: "Ubuntu",'Lucida Sans', 'Lucida Sans Regular', 'Lucida Grande', 'Lucida Sans Unicode', Geneva, Verdana, sans-serif
 
-=======
-    font-family: "Ubuntu", 'Gill Sans', 'Gill Sans MT', Calibri, 'Trebuchet MS', sans-serif
->>>>>>> d9e38a57
 }
 
  h5, h6, p, span {
