
@import url("https://fonts.googleapis.com/css2?family=Ubuntu:ital,wght@0,300;0,400;0,500;0,600;0,700;1,300;1,400;1,500;1,700&display=swap");
@import url('https://fonts.googleapis.com/css2?family=Source+Sans+3:ital,wght@0,200..900;1,200..900&display=swap');
@import url('https://fonts.googleapis.com/css2?family=Source+Code+Pro:ital,wght@0,200..900;1,200..900&display=swap');

@tailwind base;
@tailwind components;
@tailwind utilities;

/* @theme {
    --font-title: "Ubuntu", sans-serif; 
    --font-display: "Source Sans 3", sans-serif;
} */
* {
    /* @apply border border-red-500; */
}


html,
body {
    @apply font-source leading-snug min-h-full text-base bg-base-main text-brand-sky;
    font-family: "Source Sans 3", "Source Sans Pro", sans-serif;
}

/*FONT TYPOGRAPHY ACCORDING TO LEVEL*/
h1, h2, h3, h4 {

    font-family: "Ubuntu",'Lucida Sans', 'Lucida Sans Regular', 'Lucida Grande', 'Lucida Sans Unicode', Geneva, Verdana, sans-serif

}

 h5, h6, p, span {
    font-family: "Source Sans 3", "Source Sans Pro", sans-serif;
}

.font-badge {
    font-family: "Source Code Pro", monospace;
    font-weight: 600;
}

@layer base {
    :root {
        --background: 0 0% 100%;
        --foreground: 0 0% 3.9%;
        --card: 0 0% 100%;
        --card-foreground: 0 0% 3.9%;
        --popover: 0 0% 100%;
        --popover-foreground: 0 0% 3.9%;
        --primary: 0 0% 9%;
        --primary-foreground: 0 0% 98%;
        --secondary: 0 0% 96.1%;
        --secondary-foreground: 0 0% 9%;
        --muted: 0 0% 96.1%;
        --muted-foreground: 0 0% 45.1%;
        --accent: 0 0% 96.1%;
        --accent-foreground: 0 0% 9%;
        --destructive: 0 84.2% 60.2%;
        --destructive-foreground: 0 0% 98%;
        --border: 0 0% 89.8%;
        --input: 0 0% 89.8%;
        --ring: 0 0% 3.9%;
        --chart-1: 12 76% 61%;
        --chart-2: 173 58% 39%;
        --chart-3: 197 37% 24%;
        --chart-4: 43 74% 66%;
        --chart-5: 27 87% 67%;
        --radius: 0.5rem
    ;
        --sidebar-background: 0 0% 98%;
        --sidebar-foreground: 240 5.3% 26.1%;
        --sidebar-primary: 240 5.9% 10%;
        --sidebar-primary-foreground: 0 0% 98%;
        --sidebar-accent: 240 4.8% 95.9%;
        --sidebar-accent-foreground: 240 5.9% 10%;
        --sidebar-border: 220 13% 91%;
        --sidebar-ring: 217.2 91.2% 59.8%}

    .dark {
        --background: 0 0% 3.9%;
        --foreground: 0 0% 98%;
        --card: 0 0% 3.9%;
        --card-foreground: 0 0% 98%;
        --popover: 0 0% 3.9%;
        --popover-foreground: 0 0% 98%;
        --primary: 0 0% 98%;
        --primary-foreground: 0 0% 9%;
        --secondary: 0 0% 14.9%;
        --secondary-foreground: 0 0% 98%;
        --muted: 0 0% 14.9%;
        --muted-foreground: 0 0% 63.9%;
        --accent: 0 0% 14.9%;
        --accent-foreground: 0 0% 98%;
        --destructive: 0 62.8% 30.6%;
        --destructive-foreground: 0 0% 98%;
        --border: 0 0% 14.9%;
        --input: 0 0% 14.9%;
        --ring: 0 0% 83.1%;
        --chart-1: 220 70% 50%;
        --chart-2: 160 60% 45%;
        --chart-3: 30 80% 55%;
        --chart-4: 280 65% 60%;
        --chart-5: 340 75% 55%
    ;
        --sidebar-background: 240 5.9% 10%;
        --sidebar-foreground: 240 4.8% 95.9%;
        --sidebar-primary: 224.3 76.3% 48%;
        --sidebar-primary-foreground: 0 0% 100%;
        --sidebar-accent: 240 3.7% 15.9%;
        --sidebar-accent-foreground: 240 4.8% 95.9%;
        --sidebar-border: 240 3.7% 15.9%;
        --sidebar-ring: 217.2 91.2% 59.8%}
}

@layer base {
    * {
        @apply border-stroke;
    }

    body {
        @apply bg-background text-brand-snow;
    }

    a {
        @apply text-brand-sky;
    }
}

#root {
    @apply text-slate-300;
}

/*CONTAINERS*/
.page-container {
    @apply w-full flex flex-col justify-start items-center  ml-[14rem];
}
.main-container {
<<<<<<< HEAD
    @apply mt-20 mb-10 min-w-[960px]
=======
    @apply mt-20 mb-10;
>>>>>>> 7e2c4624
}<|MERGE_RESOLUTION|>--- conflicted
+++ resolved
@@ -18,13 +18,13 @@
 
 html,
 body {
-    @apply font-source leading-snug min-h-full text-base bg-base-main text-brand-sky;
+    @apply font-source leading-snug min-h-full text-base bg-background text-brand-sky;
     font-family: "Source Sans 3", "Source Sans Pro", sans-serif;
 }
 
 /*FONT TYPOGRAPHY ACCORDING TO LEVEL*/
 h1, h2, h3, h4 {
-
+    @apply text-brand-sky;
     font-family: "Ubuntu",'Lucida Sans', 'Lucida Sans Regular', 'Lucida Grande', 'Lucida Sans Unicode', Geneva, Verdana, sans-serif
 
 }
@@ -134,9 +134,5 @@
     @apply w-full flex flex-col justify-start items-center  ml-[14rem];
 }
 .main-container {
-<<<<<<< HEAD
-    @apply mt-20 mb-10 min-w-[960px]
-=======
-    @apply mt-20 mb-10;
->>>>>>> 7e2c4624
+    @apply mt-16 mb-10 min-w-[960px]
 }