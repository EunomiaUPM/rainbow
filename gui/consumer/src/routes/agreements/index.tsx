import { createFileRoute, Link } from "@tanstack/react-router";
import { useGetAgreements } from "shared/src/data/agreement-queries";
import {
  Table,
  TableBody,
  TableCell,
  TableHead,
  TableHeader,
  TableRow,
} from "shared/src/components/ui/table.tsx";
import dayjs from "dayjs";
import { Button } from "shared/src/components/ui/button.tsx";
import { Badge } from "shared/src/components/ui/badge.tsx";
import { Input } from "shared/src/components/ui/input.tsx";
import { ArrowRight } from "lucide-react";

export const Route = createFileRoute("/agreements/")({
  component: RouteComponent,
});

function RouteComponent() {
  const { data: agreements } = useGetAgreements();

  return (
    <div>
      <div>
        <div className="pb-3 w-3/5">
          <Input type="search"></Input>
        </div>
        <Table className="text-sm">
          <TableHeader>
            <TableRow>
              <TableHead>Agreement Id</TableHead>
              {/* <TableHead>Related Message</TableHead> */}
              <TableHead>
                {/*Consumer Participant Id */}
                {/* quito el <p>, que se carga los estilos de table head */}
                Provider Participant Id
              </TableHead>

<<<<<<< HEAD
                            <TableHead>Status</TableHead>
                            <TableHead>Created at</TableHead>
                               <TableHead>Actions</TableHead>
                            <TableHead>Link</TableHead>
                        </TableRow>
                    </TableHeader>
                    <TableBody>
                        {agreements.map((agreement) => (
                            <TableRow key={agreement.agreement_id.slice(0, 20)}>
                                <TableCell>
                                    <Badge variant={"info"}>
                                        {agreement.agreement_id.slice(0, 20) + "..."}
                                    </Badge>
                                </TableCell>
                                <TableCell>
                                    {agreement.cn_message_id?.slice(0, 20) + "..."}
                                </TableCell>
                                <TableCell>
                                    {/* <div className="flex flex-col gap-1">
=======
              <TableHead>Status</TableHead>
              <TableHead>CreatedAt</TableHead>
              <TableHead>Link</TableHead>
            </TableRow>
          </TableHeader>
          <TableBody>
            {agreements.map((agreement) => (
              <TableRow key={agreement.agreement_id.slice(9, 20)}>
                <TableCell>
>>>>>>> 5b769f20
                  <Badge variant={"info"}>
                    {agreement.agreement_id.slice(9, 20) + "..."}
                  </Badge>
                </TableCell>
                {/* <TableCell>
                  <Badge variant={"info"}>
                    {agreement.cn_message_id?.slice(9, 20) + "..."}
                  </Badge>
<<<<<<< HEAD
                  </div> */}
                                </TableCell>
                                <TableCell>
                                    <Badge
                                        variant={"status"}
                                        state={agreement.active ? "process" : "paused"}
                                    >
                                        {agreement.active ? "ACTIVE" : "INACTIVE"}
                                    </Badge>
                                </TableCell>
                                <TableCell>
                                    {dayjs(agreement.created_at).format("DD/MM/YY HH:mm")}
                                </TableCell>
                                 <TableCell>
                                    <Button variant="default" size="xs">
                                            Request transference
                                               </Button>
                                </TableCell>
                                <TableCell>
                                    
                                        <Link
                                            to="/agreements/$agreementId"
                                            params={{agreementId: agreement.agreement_id}}
                                        ><Button size="sm" variant="link">
                                            See agreement
                                               </Button>
                                        </Link>
                                 
                                </TableCell>
                            </TableRow>
                        ))}
                    </TableBody>
                </Table>
            </div>
        </div>
    );
=======
                </TableCell> */}
                <TableCell>
                  <div className="flex flex-col gap-1">
                    {/* En consumer se ve provider y en provider consumer?? */}
                    {/* <Badge variant={"info"}>
                      {agreement.consumer_participant_id?.slice(9, 20) + "..."}
                    </Badge> */}
                    <Badge variant={"info"}>
                      {agreement.provider_participant_id?.slice(9, 20) + "..."}
                    </Badge>
                  </div>
                </TableCell>
                <TableCell>
                  <Badge
                    variant={"status"}
                    state={agreement.active ? "ACTIVE" : "SUSPENDED"} // lo dejo para que ponga un color gris, pero se puede poner rojo
                  >
                    {agreement.active ? "ACTIVE" : "INACTIVE"}
                  </Badge>
                </TableCell>
                <TableCell>
                  {dayjs(agreement.created_at).format("DD/MM/YY HH:mm")}
                </TableCell>
                <TableCell>
                  <Link
                    to="/agreements/$agreementId"
                    params={{ agreementId: agreement.agreement_id }}
                  >
                    <Button variant="link">
                      See details
                      <ArrowRight />
                    </Button>
                  </Link>
                </TableCell>
              </TableRow>
            ))}
          </TableBody>
        </Table>
      </div>
    </div>
  );
>>>>>>> 5b769f20
}<|MERGE_RESOLUTION|>--- conflicted
+++ resolved
@@ -38,29 +38,8 @@
                 Provider Participant Id
               </TableHead>
 
-<<<<<<< HEAD
-                            <TableHead>Status</TableHead>
-                            <TableHead>Created at</TableHead>
-                               <TableHead>Actions</TableHead>
-                            <TableHead>Link</TableHead>
-                        </TableRow>
-                    </TableHeader>
-                    <TableBody>
-                        {agreements.map((agreement) => (
-                            <TableRow key={agreement.agreement_id.slice(0, 20)}>
-                                <TableCell>
-                                    <Badge variant={"info"}>
-                                        {agreement.agreement_id.slice(0, 20) + "..."}
-                                    </Badge>
-                                </TableCell>
-                                <TableCell>
-                                    {agreement.cn_message_id?.slice(0, 20) + "..."}
-                                </TableCell>
-                                <TableCell>
-                                    {/* <div className="flex flex-col gap-1">
-=======
               <TableHead>Status</TableHead>
-              <TableHead>CreatedAt</TableHead>
+              <TableHead>Created at</TableHead>
               <TableHead>Link</TableHead>
             </TableRow>
           </TableHeader>
@@ -68,7 +47,6 @@
             {agreements.map((agreement) => (
               <TableRow key={agreement.agreement_id.slice(9, 20)}>
                 <TableCell>
->>>>>>> 5b769f20
                   <Badge variant={"info"}>
                     {agreement.agreement_id.slice(9, 20) + "..."}
                   </Badge>
@@ -77,9 +55,8 @@
                   <Badge variant={"info"}>
                     {agreement.cn_message_id?.slice(9, 20) + "..."}
                   </Badge>
-<<<<<<< HEAD
                   </div> */}
-                                </TableCell>
+                                {/* </TableCell> */}
                                 <TableCell>
                                     <Badge
                                         variant={"status"}
@@ -91,21 +68,15 @@
                                 <TableCell>
                                     {dayjs(agreement.created_at).format("DD/MM/YY HH:mm")}
                                 </TableCell>
-                                 <TableCell>
-                                    <Button variant="default" size="xs">
-                                            Request transference
-                                               </Button>
-                                </TableCell>
                                 <TableCell>
-                                    
+                                    <Button variant="default">
                                         <Link
                                             to="/agreements/$agreementId"
                                             params={{agreementId: agreement.agreement_id}}
-                                        ><Button size="sm" variant="link">
+                                        >
                                             See agreement
-                                               </Button>
                                         </Link>
-                                 
+                                    </Button>
                                 </TableCell>
                             </TableRow>
                         ))}
@@ -114,47 +85,4 @@
             </div>
         </div>
     );
-=======
-                </TableCell> */}
-                <TableCell>
-                  <div className="flex flex-col gap-1">
-                    {/* En consumer se ve provider y en provider consumer?? */}
-                    {/* <Badge variant={"info"}>
-                      {agreement.consumer_participant_id?.slice(9, 20) + "..."}
-                    </Badge> */}
-                    <Badge variant={"info"}>
-                      {agreement.provider_participant_id?.slice(9, 20) + "..."}
-                    </Badge>
-                  </div>
-                </TableCell>
-                <TableCell>
-                  <Badge
-                    variant={"status"}
-                    state={agreement.active ? "ACTIVE" : "SUSPENDED"} // lo dejo para que ponga un color gris, pero se puede poner rojo
-                  >
-                    {agreement.active ? "ACTIVE" : "INACTIVE"}
-                  </Badge>
-                </TableCell>
-                <TableCell>
-                  {dayjs(agreement.created_at).format("DD/MM/YY HH:mm")}
-                </TableCell>
-                <TableCell>
-                  <Link
-                    to="/agreements/$agreementId"
-                    params={{ agreementId: agreement.agreement_id }}
-                  >
-                    <Button variant="link">
-                      See details
-                      <ArrowRight />
-                    </Button>
-                  </Link>
-                </TableCell>
-              </TableRow>
-            ))}
-          </TableBody>
-        </Table>
-      </div>
-    </div>
-  );
->>>>>>> 5b769f20
 }