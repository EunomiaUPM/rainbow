import {createFileRoute, Link} from "@tanstack/react-router";
import dayjs from "dayjs";
import {Table, TableBody, TableCell, TableHead, TableHeader, TableRow,} from "shared/src/components/ui/table";
import {Button} from "shared/src/components/ui/button.tsx";
import {Badge} from "shared/src/components/ui/badge.tsx";
import {Input} from "shared/src/components/ui/input.tsx";
import {useGetContractNegotiationProcesses} from "shared/src/data/contract-queries.ts";
import {ContractNegotiationActions} from "shared/src/components/ContractNegotiationActions";
import {useMemo} from "react";
import Heading from "shared/src/components/ui/heading";
import {ArrowRight, Plus} from "lucide-react";
import {
    Drawer,
    DrawerBody,
    DrawerClose,
    DrawerContent,
    DrawerFooter,
    DrawerHeader,
    DrawerTitle,
    DrawerTrigger,
} from "shared/src/components/ui/drawer";
import {RouteComponent as RequestForm} from "@/routes/contract-negotiation/request";

const RouteComponent = () => {
    const {data: cnProcesses} = useGetContractNegotiationProcesses();
    const cnProcessesSorted = useMemo(() => {
        if (!cnProcesses) return [];
        return [...cnProcesses].sort((a, b) => {
            return (
                new Date(b.created_at).getTime() - new Date(a.created_at).getTime()
            );
        });
    }, [cnProcesses]);

    return (
        <div>
            <div className=" pb-3 flex justify-between items-start">
                <div className="basis-3/5">
                    <Input type="search"></Input>
                </div>
                {/* <Link
          to="/contract-negotiation/request"
          className="text-decoration-none text-foreground"
        >
          <Button>Create new request</Button>
        </Link> */}
<<<<<<< HEAD
        {/* DRAWER CONTRACT REQUEST*
        <Drawer direction={"right"}>
          <DrawerTrigger>
            {/* <Button>
              Create new Request
              <Plus className="mb-1" />
            </Button> 
          </DrawerTrigger>
          <DrawerContent>
            <DrawerHeader>
              <DrawerTitle>
                <Heading level="h5" className="text-current">
                  New Contract Negotiation Request
                </Heading>
              </DrawerTitle>
            </DrawerHeader>
            <DrawerBody>
              <RequestForm />
            </DrawerBody>
            <DrawerFooter>
              <DrawerClose className="flex justify-start gap-4">
                <Button variant="ghost" className="w-40">
                  Cancel
                </Button>
              </DrawerClose>
            </DrawerFooter>
          </DrawerContent>
        </Drawer>
        {/* /Drawer Contract Request */}
      </div>
      <Table className="text-sm">
        <TableHeader>
          <TableRow>
            <TableHead>ProviderPid</TableHead>
            <TableHead>ConsumerPid</TableHead>
            <TableHead>State</TableHead>
            <TableHead>Created at</TableHead>
            <TableHead>Actions</TableHead>
            <TableHead>Link</TableHead>
          </TableRow>
        </TableHeader>
        <TableBody>
          {cnProcessesSorted.map((cnProcess) => (
            <TableRow key={cnProcess.provider_id?.slice(0, 20)}>
              <TableCell>
                <Badge variant={"info"}>
                  {cnProcess.provider_id?.slice(9, 20) + "..."}
                </Badge>
              </TableCell>
              <TableCell>
                <Badge variant={"info"}>
                  {cnProcess.consumer_id?.slice(9, 20) + "..."}
                </Badge>
              </TableCell>
              <TableCell>
                <Badge variant={"status"} state={cnProcess.state}>
                  {cnProcess.state?.replace("dspace:", "")}
                </Badge>
              </TableCell>
              <TableCell>
                {dayjs(cnProcess.created_at).format("DD/MM/YY - HH:mm")}
              </TableCell>
              <TableCell>
                <ContractNegotiationActions process={cnProcess} tiny={true} />
              </TableCell>
              <TableCell>
                <Link
                  to="/contract-negotiation/$cnProcess"
                  params={{ cnProcess: cnProcess.consumer_id }}
                >
                  <Button variant="link">
                    See details
                    <ArrowRight />
                  </Button>
                </Link>
              </TableCell>
            </TableRow>
          ))}
        </TableBody>
      </Table>
    </div>
  );
=======
                {/* DRAWER CONTRACT REQUEST*/}
                <Drawer direction={"right"}>
                    <DrawerTrigger>
                        <Button>
                            Create new Request
                            <Plus className="mb-1"/>
                        </Button>
                    </DrawerTrigger>
                    <DrawerContent>
                        <DrawerHeader>
                            <DrawerTitle>
                                <Heading level="h5" className="text-current">
                                    New Contract Negotiation Request
                                </Heading>
                            </DrawerTitle>
                        </DrawerHeader>
                        <DrawerBody>
                            <RequestForm/>
                        </DrawerBody>
                        <DrawerFooter>
                            <DrawerClose className="flex justify-start gap-4">
                                <Button variant="ghost" className="w-40">
                                    Cancel
                                </Button>
                            </DrawerClose>
                        </DrawerFooter>
                    </DrawerContent>
                </Drawer>
                {/* /Drawer Contract Request*/}
            </div>
            <Table className="text-sm">
                <TableHeader>
                    <TableRow>
                        <TableHead>ProviderPid</TableHead>
                        <TableHead>ConsumerPid</TableHead>
                        <TableHead>State</TableHead>
                        <TableHead>Client type</TableHead>
                        <TableHead>Created at</TableHead>
                        <TableHead>Actions</TableHead>
                        <TableHead>Link</TableHead>
                    </TableRow>
                </TableHeader>
                <TableBody>
                    {cnProcessesSorted.map((cnProcess) => (
                        <TableRow key={cnProcess.provider_id?.slice(0, 20)}>
                            <TableCell>
                                <Badge variant={"info"}>
                                    {cnProcess.provider_id?.slice(9, 20) + "..."}
                                </Badge>
                            </TableCell>
                            <TableCell>
                                <Badge variant={"info"}>
                                    {cnProcess.consumer_id?.slice(9, 20) + "..."}
                                </Badge>
                            </TableCell>
                            <TableCell>
                                <Badge variant={"status"} state={cnProcess.state}>
                                    {cnProcess.state?.replace("dspace:", "")}
                                </Badge>
                            </TableCell>
                            <TableCell>
                                <Badge>
                                    {cnProcess.is_business ? "Business" : "Standard"}
                                </Badge>
                            </TableCell>
                            <TableCell>
                                {dayjs(cnProcess.created_at).format("DD/MM/YY - HH:mm")}
                            </TableCell>
                            <TableCell>
                                <ContractNegotiationActions process={cnProcess} tiny={true}/>
                            </TableCell>
                            <TableCell>
                                <Link
                                    to="/contract-negotiation/$cnProcess"
                                    params={{cnProcess: cnProcess.consumer_id}}
                                >
                                    <Button variant="link">
                                        See details
                                        <ArrowRight/>
                                    </Button>
                                </Link>
                            </TableCell>
                        </TableRow>
                    ))}
                </TableBody>
            </Table>
        </div>
    );
>>>>>>> 11a007a5
};

export const Route = createFileRoute("/contract-negotiation/")({
    component: RouteComponent,
    pendingComponent: () => <div>Loading...</div>,
});<|MERGE_RESOLUTION|>--- conflicted
+++ resolved
@@ -44,90 +44,6 @@
         >
           <Button>Create new request</Button>
         </Link> */}
-<<<<<<< HEAD
-        {/* DRAWER CONTRACT REQUEST*
-        <Drawer direction={"right"}>
-          <DrawerTrigger>
-            {/* <Button>
-              Create new Request
-              <Plus className="mb-1" />
-            </Button> 
-          </DrawerTrigger>
-          <DrawerContent>
-            <DrawerHeader>
-              <DrawerTitle>
-                <Heading level="h5" className="text-current">
-                  New Contract Negotiation Request
-                </Heading>
-              </DrawerTitle>
-            </DrawerHeader>
-            <DrawerBody>
-              <RequestForm />
-            </DrawerBody>
-            <DrawerFooter>
-              <DrawerClose className="flex justify-start gap-4">
-                <Button variant="ghost" className="w-40">
-                  Cancel
-                </Button>
-              </DrawerClose>
-            </DrawerFooter>
-          </DrawerContent>
-        </Drawer>
-        {/* /Drawer Contract Request */}
-      </div>
-      <Table className="text-sm">
-        <TableHeader>
-          <TableRow>
-            <TableHead>ProviderPid</TableHead>
-            <TableHead>ConsumerPid</TableHead>
-            <TableHead>State</TableHead>
-            <TableHead>Created at</TableHead>
-            <TableHead>Actions</TableHead>
-            <TableHead>Link</TableHead>
-          </TableRow>
-        </TableHeader>
-        <TableBody>
-          {cnProcessesSorted.map((cnProcess) => (
-            <TableRow key={cnProcess.provider_id?.slice(0, 20)}>
-              <TableCell>
-                <Badge variant={"info"}>
-                  {cnProcess.provider_id?.slice(9, 20) + "..."}
-                </Badge>
-              </TableCell>
-              <TableCell>
-                <Badge variant={"info"}>
-                  {cnProcess.consumer_id?.slice(9, 20) + "..."}
-                </Badge>
-              </TableCell>
-              <TableCell>
-                <Badge variant={"status"} state={cnProcess.state}>
-                  {cnProcess.state?.replace("dspace:", "")}
-                </Badge>
-              </TableCell>
-              <TableCell>
-                {dayjs(cnProcess.created_at).format("DD/MM/YY - HH:mm")}
-              </TableCell>
-              <TableCell>
-                <ContractNegotiationActions process={cnProcess} tiny={true} />
-              </TableCell>
-              <TableCell>
-                <Link
-                  to="/contract-negotiation/$cnProcess"
-                  params={{ cnProcess: cnProcess.consumer_id }}
-                >
-                  <Button variant="link">
-                    See details
-                    <ArrowRight />
-                  </Button>
-                </Link>
-              </TableCell>
-            </TableRow>
-          ))}
-        </TableBody>
-      </Table>
-    </div>
-  );
-=======
                 {/* DRAWER CONTRACT REQUEST*/}
                 <Drawer direction={"right"}>
                     <DrawerTrigger>
@@ -216,7 +132,6 @@
             </Table>
         </div>
     );
->>>>>>> 11a007a5
 };
 
 export const Route = createFileRoute("/contract-negotiation/")({
