--- conflicted
+++ resolved
@@ -1,102 +1,19 @@
-import { createFileRoute, Link } from "@tanstack/react-router";
-import { useGetTransferProcesses } from "shared/src/data/transfer-queries.ts";
-import {
-  Table,
-  TableBody,
-  TableCell,
-  TableHead,
-  TableHeader,
-  TableRow,
-} from "shared/src/components/ui/table.tsx";
+import {createFileRoute, Link} from "@tanstack/react-router";
+import {useGetTransferProcesses} from "shared/src/data/transfer-queries.ts";
+import {Table, TableBody, TableCell, TableHead, TableHeader, TableRow,} from "shared/src/components/ui/table.tsx";
 import dayjs from "dayjs";
-<<<<<<< HEAD
-import { Button } from "shared/src/components/ui/button.tsx";
-import { Badge } from "shared/src/components/ui/badge.tsx";
-import { Input } from "shared/src/components/ui/input.tsx";
-import { TransferProcessActions } from "shared/src/components/TransferProcessActions.tsx";
-import { ArrowRight } from "lucide-react";
-=======
 import {Button} from "shared/src/components/ui/button.tsx";
 import {Badge} from "shared/src/components/ui/badge.tsx";
 import {Input} from "shared/src/components/ui/input.tsx";
 import {TransferProcessActions} from "shared/src/components/TransferProcessActions.tsx";
->>>>>>> 611c9d61
 
 export const Route = createFileRoute("/transfer-process/")({
-  component: RouteComponent,
+    component: RouteComponent,
 });
 
 function RouteComponent() {
-  const { data: transferProcesses } = useGetTransferProcesses();
+    const {data: transferProcesses} = useGetTransferProcesses();
 
-<<<<<<< HEAD
-  return (
-    <div>
-      <div className="pb-3 w-3/5">
-        <Input type="search"></Input>
-      </div>
-      <Table className="text-sm">
-        <TableHeader>
-          <TableRow>
-            <TableHead>Transfer Process Provider pid</TableHead>
-            {/* <TableHead>Transfer Consumer Provider pid</TableHead> */}
-            {/* <TableHead>Agreement id</TableHead> */}
-            <TableHead>State</TableHead>
-            <TableHead>Created At</TableHead>
-            <TableHead>Updated At</TableHead>
-            <TableHead>Link</TableHead>
-          </TableRow>
-        </TableHeader>
-        <TableBody>
-          {transferProcesses.map((transferProcess) => (
-            <TableRow key={transferProcess.provider_pid.slice(0, 20)}>
-              <TableCell>
-                <Badge variant={"info"}>
-                  {transferProcess.provider_pid.slice(9, 20) + "..."}
-                </Badge>
-              </TableCell>
-              {/* <TableCell>
-                <Badge variant={"info"}>
-                  {transferProcess.consumer_pid?.slice(9, 20) + "..."}
-                </Badge>
-              </TableCell> */}
-              {/* <TableCell>
-                <Badge variant={"info"}>
-                  {transferProcess.agreement_id?.slice(9, 20) + "..."}
-                </Badge>
-              </TableCell> */}
-              <TableCell>
-                <Badge
-                  variant={"status"}
-                  state={transferProcess.state}
-                >
-                  {transferProcess.state}
-                </Badge>
-              </TableCell>
-              <TableCell>
-                {dayjs(transferProcess.created_at).format("DD/MM/YY HH:mm")}
-              </TableCell>
-              <TableCell>
-                {dayjs(transferProcess.updated_at).format("DD/MM/YY HH:mm")}
-              </TableCell>
-              <TableCell>
-                  <Link
-                    to="/transfer-process/$transferProcessId"
-                    params={{ transferProcessId: transferProcess.consumer_pid }}
-                  >
-                <Button variant="link">
-                    See details
-                    <ArrowRight />
-                </Button>
-                  </Link>
-              </TableCell>
-            </TableRow>
-          ))}
-        </TableBody>
-      </Table>
-    </div>
-  );
-=======
     return (
         <div>
             <div className="pb-3 w-3/5">
@@ -164,5 +81,4 @@
             </Table>
         </div>
     );
->>>>>>> 611c9d61
 }