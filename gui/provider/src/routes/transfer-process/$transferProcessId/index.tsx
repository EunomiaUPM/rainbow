import { createFileRoute } from "@tanstack/react-router";
import dayjs from "dayjs";
import {
  useGetDataplaneProcessById,
  useGetTransferMessagesByProviderPid,
  useGetTransferProcessByProviderPid,
} from "shared/src/data/transfer-queries.ts";
<<<<<<< HEAD
import {List, ListItem, ListItemKey, ListItemDate} from "shared/src/components/ui/list.tsx";
import Heading from "shared/src/components/ui/heading.tsx";
import {Tabs, TabsContent, TabsList, TabsTrigger,} from "../../../../../shared/src/components/ui/tabs.tsx";
import { Badge } from "shared/src/components/ui/badge.tsx";
=======
import { List, ListItem, ListItemKey } from "shared/src/components/ui/list.tsx";
import Heading from "shared/src/components/ui/heading.tsx";
import { Badge } from "shared/src/components/ui/badge.tsx";
import {
  Tabs,
  TabsContent,
  TabsList,
  TabsTrigger,
} from "../../../../../shared/src/components/ui/tabs.tsx";
import {
  Drawer,
  DrawerClose,
  DrawerContent,
  DrawerFooter,
  DrawerHeader,
  DrawerTitle,
  DrawerTrigger,
} from "@./../../shared/src/components/ui/drawer.tsx";
import { Button } from "shared/src/components/ui/button.tsx";
>>>>>>> a7383281

export const Route = createFileRoute("/transfer-process/$transferProcessId/")({
  component: RouteComponent,
});

function RouteComponent() {
  let addSpacesFormat = (text: string = "") => {
    return text.replace(/(?!^)([A-Z])/g, " $1");
  };

  const { transferProcessId } = Route.useParams();
  const { data: transferProcess } =
    useGetTransferProcessByProviderPid(transferProcessId);
  const { data: transferMessages } =
    useGetTransferMessagesByProviderPid(transferProcessId);
  const { data: dataPlane } = useGetDataplaneProcessById(transferProcessId);

<<<<<<< HEAD
    return (
        <div className="space-y-4">
            <Tabs defaultValue="data-control" className="w-[980px]">
                <TabsList>
                    <TabsTrigger value="data-control">Data Control</TabsTrigger>
                    <TabsTrigger value="data-plane">Data Plane</TabsTrigger>
                </TabsList>
                <TabsContent value="data-plane">
                    {/* {JSON.stringify(dataPlane)} */}
                    <List></List>
                        {JSON.stringify(dataPlane.created_at)}
                          {JSON.stringify(dataPlane.updated_at)}
                            {JSON.stringify(dataPlane.process_direction)}
                       <Badge variant="info">  {JSON.stringify(dataPlane.id)}</Badge>
                       {JSON.stringify(dataPlane.state)}
                    
                </TabsContent>
                <TabsContent value="data-control">
                    {" "}
                    <Heading level="h5" className="mt-3">Transfer process info </Heading>
                    <div className="mb-4">
                        <List>
                            <ListItem>
                                <ListItemKey>Transfer Process Provider pid</ListItemKey>
                                <p>{transferProcess.provider_pid.slice(0, 20) + "..."}</p>
                            </ListItem>
                            <ListItem>
                                <ListItemKey>Transfer Consumer Provider pid</ListItemKey>
                                <p>{transferProcess.consumer_pid.slice(0, 20) + "..."}</p>
                            </ListItem>
                            <ListItem>
                                <ListItemKey>Agreement id</ListItemKey>
                                <p>{transferProcess.agreement_id.slice(0, 20) + "..."}</p>
                            </ListItem>
                            <ListItem>
                                <ListItemKey>Transfer Process Provider pid</ListItemKey>
                                <p>{transferProcess.state}</p>
                            </ListItem>
                            <ListItem>
                                <ListItemKey>Created At</ListItemKey>
                                <p>
                                    {" "}
                                    {dayjs(transferProcess.created_at).format("DD/MM/YY HH:mm")}
                                </p>
                            </ListItem>
                            <ListItem>
                                <ListItemKey>Updated At</ListItemKey>
                                <p>
                                    {" "}
                                    {dayjs(transferProcess.updated_at).format("DD/MM/YY HH:mm")}
                                </p>
                            </ListItem>
                        </List>
                    </div>
                    <Heading level="h5" className="text-text">
                        Transfer Messages
                    </Heading>
                    <div className="bg-white/5  rounded-md px-8 py-4 w-4/5">
                        {transferMessages.map((transferMessage) => (
                            <div className={`my-4 text-sm
               ${transferMessage.from === "Provider"
                                ? "pr-32"
                                : "pl-32"
                            }
            `}>
                                <div className={`flex w-full
              ${transferMessage.from === "Provider"
                                    ? "justify-start"
                                    : "justify-end"
                                }
                `}>
                                    <div
                                        className={`uppercase text-18 px-2 font-medium rounded-t-sm ${
                                            transferMessage.from === "Provider"
                                                ? "bg-roles-provider/20 ml-1 text-roles-provider "
                                                : "bg-roles-consumer/20 mr-1 text-roles-consumer"
                                        }`}
                                    >
                                        {transferMessage.from}
                                    </div>
                                </div>
                                <div
                                    className={` w-full px-4 py-3 rounded-md border
=======
  return (
    <div className="space-y-4">
      <Tabs defaultValue="data-control" className="w-[980px]">
        <TabsList>
          <TabsTrigger value="data-control">Data Control</TabsTrigger>
          <TabsTrigger value="data-plane">Data Plane</TabsTrigger>
        </TabsList>
        <TabsContent value="data-plane">
        <div className=" w-full break-all">
          <pre
           
            className="max-w-[500px] p-4 rounded-lg break-all text-[11px] bg-black/70 text-secondary-400 break-all"
          >
            <code
             className="whitespace-pre-wrap break-all"
            >
              {JSON.stringify(dataPlane, null, 2)}
            </code>
          </pre>
          </div>
        </TabsContent>
        <TabsContent value="data-control">
          {" "}
          <Heading level="h5" className="mt-3">
            Transfer process info{" "}
          </Heading>
          <div className="mb-4">
            <List>
              <ListItem>
                <ListItemKey>Transfer Process Provider pid</ListItemKey>
                <Badge variant={"info"}>
                  {transferProcess.provider_pid.slice(9, 20) + "..."}
                </Badge>
              </ListItem>
              <ListItem>
                <ListItemKey>Transfer Consumer Provider pid</ListItemKey>
                <Badge variant={"info"}>
                  {transferProcess.consumer_pid.slice(9, 20) + "..."}
                </Badge>
              </ListItem>
              <ListItem>
                <ListItemKey>Agreement id</ListItemKey>
                <Badge variant={"info"}>
                  {transferProcess.agreement_id.slice(9, 20) + "..."}
                </Badge>
              </ListItem>
              <ListItem>
                <ListItemKey>Transfer Process Provider pid</ListItemKey>
                <Badge variant={"status"} state={transferProcess.state}>
                  {transferProcess.state}
                </Badge>
              </ListItem>
              <ListItem>
                <ListItemKey>Created At</ListItemKey>
                <p>
                  {" "}
                  {dayjs(transferProcess.created_at).format("DD/MM/YY HH:mm")}
                </p>
              </ListItem>
              <ListItem>
                <ListItemKey>Updated At</ListItemKey>
                <p>
                  {" "}
                  {dayjs(transferProcess.updated_at).format("DD/MM/YY HH:mm")}
                </p>
              </ListItem>
            </List>
          </div>
          {/* ssssssssssssssssssssssss */}
        </TabsContent>
      </Tabs>

      {/* DRAWER */}
      <Drawer direction={"right"}>
        <DrawerTrigger>
          <Button variant={"secondary"}>See Transfer Process Messages</Button>
        </DrawerTrigger>
        <DrawerContent>
          <DrawerHeader>
            <DrawerTitle>
              <Heading level="h5" className="text-current">
                Transfer Messages
              </Heading>
            </DrawerTitle>
          </DrawerHeader>
          {/* Messages */}
          <div className="bg-white/5  rounded-md px-8 py-4">
            {transferMessages.map((transferMessage) => (
              <div
                className={`my-4 text-sm
               ${transferMessage.from === "Provider" ? "pr-32" : "pl-32"}
            `}
              >
                <div
                  className={`flex w-full
              ${
                transferMessage.from === "Provider"
                  ? "justify-start"
                  : "justify-end"
              }
                `}
                >
                  <div
                    className={`uppercase text-18 px-2 font-medium rounded-t-sm ${
                      transferMessage.from === "Provider"
                        ? "bg-roles-provider/20 ml-1 text-roles-provider "
                        : "bg-roles-consumer/20 mr-1 text-roles-consumer"
                    }`}
                  >
                    {transferMessage.from}
                  </div>
                </div>
                <div
                  className={` w-full px-4 py-3 rounded-md rounded-b-xl border
>>>>>>> a7383281
              ${
                transferMessage.from === "Provider"
                  ? "bg-roles-provider/10 border-roles-provider/50"
                  : "bg-roles-consumer/10 border-roles-consumer/50"
              }
              
              `}
                >
                  <div className="text-24">
                    {" "}
                    {addSpacesFormat(transferMessage.message_type)}{" "}
                  </div>
                  <p className="text-gray-100/50 mb-3">
                    <i>
                      {" "}
                      {dayjs(transferMessage.created_at).format(
                        "DD/MM/YYYY - HH:mm"
                      )}
                    </i>
                  </p>
                  <div
                    className="flex gap-3 mb-1  text-white/70 "
                    key={transferMessage.id.slice(0, 20)}
                  >
                    <p className="font-bold  min-w-40  ">
                      {" "}
                      Transfer Message Id{" "}
                    </p>
                    <Badge variant={"info"}>
                      {transferMessage.id.slice(9, 60)}
                    </Badge>
                  </div>
                  <div
                    className="flex gap-3  mb-1  text-white/70 "
                    key={transferMessage.id.slice(9, 60)}
                  >
                    <p className="font-bold min-w-40"> Transfer Process Id </p>
                    <Badge variant={"info"}>
                      {" "}
                      {transferMessage.transfer_process_id?.slice(9, 60)}
                    </Badge>
                  </div>
                  <div
                    className="flex flex-col gap-3 "
                    key={transferMessage.id.slice(0, 20)}
                  >
                    <p className="font-bold min-w-40  text-white/70 ">
                      {" "}
                      Content:{" "}
                    </p>
                    <div className=" w-full break-all">
                      {/* Codigo de content formateado */}
                      <pre className="p-4 rounded-lg break-all text-[11px] bg-black/70 text-secondary-400 break-all">
                        <code className="whitespace-pre-wrap break-all">
                          {JSON.stringify(transferMessage.content, null, 2)}
                        </code>
                      </pre>
                      {/* esto por si hace falta en algn momento dividir lo que pone en el content,
                   pero por ahora no hace falta!!
                <div className="flex "> 
                  <p className="font-bold min-w-[9.4rem] "> Transfer Content: </p>
                  <p> {transferMessage.content["@context"]} </p>
                </div> 
                <div> {transferMessage.content["@type"]}  </div>  
                <div> {transferMessage.content.agreementId} </div> 
                  <div className="flex "> 
                  <p className="font-bold min-w-[9.4rem] "> Agreement ID </p>
                  <Badge variant="info"> {transferMessage.content["@context"]} </Badge>
                </div>  */}
                    </div>
                  </div>
                </div>
              </div>
            ))}
          </div>
          <DrawerFooter>
            <DrawerClose>
              <Button variant="outline">Hide Messages</Button>
            </DrawerClose>
          </DrawerFooter>
        </DrawerContent>
      </Drawer>

      <div>
        {/* CATALOGOS CON LAS VARIABLES, NO BORRAR!! */}
        {/* <Table className="text-sm">
           <TableHeader>
                    <TableRow>
                        <TableHead>Key</TableHead>
                        <TableHead>Value</TableHead>
                    </TableRow>
                </TableHeader> 
          <TableBody> */}
        {/* <TableRow>
                        <TableCell>Transfer Process Provider pid</TableCell>
                        <TableCell>{transferProcess.provider_pid.slice(0, 20) + "..."}</TableCell>
                    </TableRow> */}
        {/* <TableRow>
                        <TableCell>Transfer Consumer Provider pid</TableCell>
                        <TableCell>{transferProcess.consumer_pid.slice(0, 20) + "..."}</TableCell>
                    </TableRow>
                    <TableRow>
                        <TableCell>Agreement id</TableCell>
                        <TableCell>{transferProcess.agreement_id.slice(0, 20) + "..."}</TableCell>
                    </TableRow>
                    <TableRow>
                        <TableCell>State</TableCell>
                        <TableCell>{transferProcess.state}</TableCell>
                    </TableRow> */}
        {/* <TableRow>
              <TableCell>Created At</TableCell>
              <TableCell>
                {dayjs(transferProcess.created_at).format("DD/MM/YYYY - HH:mm")}
              </TableCell>
            </TableRow>
            <TableRow>
              <TableCell>Updated At</TableCell>
              <TableCell>
                {dayjs(transferProcess.updated_at).format("DD/MM/YYYY - HH:mm")}
              </TableCell>
            </TableRow> */}
        {/* </TableBody>
        </Table> */}
      </div>

      <div>
        {/* MENSAJES */}
        {/* <Table className="text-sm">
          <TableHeader>
            <TableRow>
              <TableHead>Transfer Message Id</TableHead>
              <TableHead>Transfer Process id</TableHead>
              <TableHead>Message type</TableHead>
              <TableHead>Created At</TableHead>
              <TableHead>From</TableHead>
              <TableHead>To</TableHead>
              <TableHead>Content</TableHead>
            </TableRow>
          </TableHeader>
          <TableBody>
            {transferMessages.map((transferMessage) => (
              <TableRow key={transferMessage.id.slice(0, 20)}>
                <TableCell>
                  <Link
                    to="/transfer-process/$transferProcessId/transfer-message/$transferMessageId"
                    params={{
                      transferProcessId: transferProcessId,
                      transferMessageId: transferMessage.id,
                    }}
                  >
                    {transferMessage.id.slice(0, 20) + "..."}
                  </Link>
                </TableCell>
                <TableCell>
                  {transferMessage.transfer_process_id?.slice(0, 20) + "..."}
                </TableCell>
                <TableCell>{transferMessage.message_type}</TableCell>
                <TableCell>
                  {dayjs(transferMessage.created_at).format(
                    "DD/MM/YYYY - HH:mm"
                  )}
                </TableCell>
                <TableCell>{transferMessage.from}</TableCell>
                <TableCell>{transferMessage.to}</TableCell>
                <TableCell>{JSON.stringify(transferMessage.content)}</TableCell>
              </TableRow>
            ))}
          </TableBody>
        </Table> */}
      </div>
    </div>
  );
}<|MERGE_RESOLUTION|>--- conflicted
+++ resolved
@@ -5,13 +5,7 @@
   useGetTransferMessagesByProviderPid,
   useGetTransferProcessByProviderPid,
 } from "shared/src/data/transfer-queries.ts";
-<<<<<<< HEAD
 import {List, ListItem, ListItemKey, ListItemDate} from "shared/src/components/ui/list.tsx";
-import Heading from "shared/src/components/ui/heading.tsx";
-import {Tabs, TabsContent, TabsList, TabsTrigger,} from "../../../../../shared/src/components/ui/tabs.tsx";
-import { Badge } from "shared/src/components/ui/badge.tsx";
-=======
-import { List, ListItem, ListItemKey } from "shared/src/components/ui/list.tsx";
 import Heading from "shared/src/components/ui/heading.tsx";
 import { Badge } from "shared/src/components/ui/badge.tsx";
 import {
@@ -30,7 +24,6 @@
   DrawerTrigger,
 } from "@./../../shared/src/components/ui/drawer.tsx";
 import { Button } from "shared/src/components/ui/button.tsx";
->>>>>>> a7383281
 
 export const Route = createFileRoute("/transfer-process/$transferProcessId/")({
   component: RouteComponent,
@@ -48,91 +41,6 @@
     useGetTransferMessagesByProviderPid(transferProcessId);
   const { data: dataPlane } = useGetDataplaneProcessById(transferProcessId);
 
-<<<<<<< HEAD
-    return (
-        <div className="space-y-4">
-            <Tabs defaultValue="data-control" className="w-[980px]">
-                <TabsList>
-                    <TabsTrigger value="data-control">Data Control</TabsTrigger>
-                    <TabsTrigger value="data-plane">Data Plane</TabsTrigger>
-                </TabsList>
-                <TabsContent value="data-plane">
-                    {/* {JSON.stringify(dataPlane)} */}
-                    <List></List>
-                        {JSON.stringify(dataPlane.created_at)}
-                          {JSON.stringify(dataPlane.updated_at)}
-                            {JSON.stringify(dataPlane.process_direction)}
-                       <Badge variant="info">  {JSON.stringify(dataPlane.id)}</Badge>
-                       {JSON.stringify(dataPlane.state)}
-                    
-                </TabsContent>
-                <TabsContent value="data-control">
-                    {" "}
-                    <Heading level="h5" className="mt-3">Transfer process info </Heading>
-                    <div className="mb-4">
-                        <List>
-                            <ListItem>
-                                <ListItemKey>Transfer Process Provider pid</ListItemKey>
-                                <p>{transferProcess.provider_pid.slice(0, 20) + "..."}</p>
-                            </ListItem>
-                            <ListItem>
-                                <ListItemKey>Transfer Consumer Provider pid</ListItemKey>
-                                <p>{transferProcess.consumer_pid.slice(0, 20) + "..."}</p>
-                            </ListItem>
-                            <ListItem>
-                                <ListItemKey>Agreement id</ListItemKey>
-                                <p>{transferProcess.agreement_id.slice(0, 20) + "..."}</p>
-                            </ListItem>
-                            <ListItem>
-                                <ListItemKey>Transfer Process Provider pid</ListItemKey>
-                                <p>{transferProcess.state}</p>
-                            </ListItem>
-                            <ListItem>
-                                <ListItemKey>Created At</ListItemKey>
-                                <p>
-                                    {" "}
-                                    {dayjs(transferProcess.created_at).format("DD/MM/YY HH:mm")}
-                                </p>
-                            </ListItem>
-                            <ListItem>
-                                <ListItemKey>Updated At</ListItemKey>
-                                <p>
-                                    {" "}
-                                    {dayjs(transferProcess.updated_at).format("DD/MM/YY HH:mm")}
-                                </p>
-                            </ListItem>
-                        </List>
-                    </div>
-                    <Heading level="h5" className="text-text">
-                        Transfer Messages
-                    </Heading>
-                    <div className="bg-white/5  rounded-md px-8 py-4 w-4/5">
-                        {transferMessages.map((transferMessage) => (
-                            <div className={`my-4 text-sm
-               ${transferMessage.from === "Provider"
-                                ? "pr-32"
-                                : "pl-32"
-                            }
-            `}>
-                                <div className={`flex w-full
-              ${transferMessage.from === "Provider"
-                                    ? "justify-start"
-                                    : "justify-end"
-                                }
-                `}>
-                                    <div
-                                        className={`uppercase text-18 px-2 font-medium rounded-t-sm ${
-                                            transferMessage.from === "Provider"
-                                                ? "bg-roles-provider/20 ml-1 text-roles-provider "
-                                                : "bg-roles-consumer/20 mr-1 text-roles-consumer"
-                                        }`}
-                                    >
-                                        {transferMessage.from}
-                                    </div>
-                                </div>
-                                <div
-                                    className={` w-full px-4 py-3 rounded-md border
-=======
   return (
     <div className="space-y-4">
       <Tabs defaultValue="data-control" className="w-[980px]">
@@ -247,7 +155,6 @@
                 </div>
                 <div
                   className={` w-full px-4 py-3 rounded-md rounded-b-xl border
->>>>>>> a7383281
               ${
                 transferMessage.from === "Provider"
                   ? "bg-roles-provider/10 border-roles-provider/50"
