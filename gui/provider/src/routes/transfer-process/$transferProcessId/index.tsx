--- conflicted
+++ resolved
@@ -9,12 +9,6 @@
 } from "shared/src/components/ui/table.tsx";
 import dayjs from "dayjs";
 import {
-<<<<<<< HEAD
-    useGetDataplaneProcessById,
-    useGetTransferMessagesByProviderPid,
-    useGetTransferProcessByProviderPid
-} from "shared/src/data/transfer-queries.ts";
-=======
   useGetTransferMessagesByProviderPid,
   useGetTransferProcessByProviderPid,
 } from "@/data/transfer-queries.ts";
@@ -26,30 +20,12 @@
   TabsTrigger,
   TabsContent,
 } from "../../../../../shared/src/components/ui/tabs.tsx";
->>>>>>> d8531b9b
 
 export const Route = createFileRoute("/transfer-process/$transferProcessId/")({
   component: RouteComponent,
 });
 
 function RouteComponent() {
-<<<<<<< HEAD
-    const {transferProcessId} = Route.useParams();
-    const {data: transferProcess} = useGetTransferProcessByProviderPid(transferProcessId)
-    const {data: transferMessages} = useGetTransferMessagesByProviderPid(transferProcessId)
-    const {data: dataplaneProcess} = useGetDataplaneProcessById(transferProcessId)
-
-    // @ts-ignore
-    // @ts-ignore
-    return <div className="space-y-4">
-        <div>
-            Transfer process with id : {transferProcess.provider_pid}
-        </div>
-        <div>
-            <h2>Transfer process info: </h2>
-            <Table className="text-sm">
-                <TableHeader>
-=======
   let addSpacesFromat = (text) => {
     return text.replace(/(?!^)([A-Z])/g, " $1");
   };
@@ -174,7 +150,6 @@
         {/* CATALOGOS CON LAS VARIABLES, NO BORRAR!! */}
         {/* <Table className="text-sm">
            <TableHeader>
->>>>>>> d8531b9b
                     <TableRow>
                         <TableHead>Key</TableHead>
                         <TableHead>Value</TableHead>
@@ -190,132 +165,11 @@
                         <TableCell>{transferProcess.consumer_pid.slice(0, 20) + "..."}</TableCell>
                     </TableRow>
                     <TableRow>
-                        <TableCell>Transfer Associated Consumer Id</TableCell>
-                        <TableCell><Link to="/participants/$participantId" params={{
-                            participantId: transferProcess.associated_consumer
-                        }}>{transferProcess.associated_consumer}</Link></TableCell>
-                    </TableRow>
-                    <TableRow>
                         <TableCell>Agreement id</TableCell>
                         <TableCell>{transferProcess.agreement_id.slice(0, 20) + "..."}</TableCell>
                     </TableRow>
                     <TableRow>
                         <TableCell>State</TableCell>
-<<<<<<< HEAD
-                        <TableCell>
-                            {transferProcess.state}
-                            {/*@ts-ignore*/}
-                            {transferProcess.state == "SUSPENDED" && " - "}
-                            {/*@ts-ignore*/}
-                            {transferProcess.state == "SUSPENDED" && transferProcess.state_attribute}
-                        </TableCell>
-                    </TableRow>
-                    <TableRow>
-                        <TableCell>Created At</TableCell>
-                        <TableCell>
-                            {dayjs(transferProcess.created_at).format("DD/MM/YYYY - HH:mm")}
-                        </TableCell>
-                    </TableRow>
-                    <TableRow>
-                        <TableCell>Updated At</TableCell>
-                        <TableCell>
-                            {dayjs(transferProcess.updated_at).format("DD/MM/YYYY - HH:mm")}
-                        </TableCell>
-                    </TableRow>
-                </TableBody>
-            </Table>
-        </div>
-
-        <div>
-            <h2>Dataplane info: </h2>
-            <Table className="text-sm">
-                <TableHeader>
-                    <TableRow>
-                        <TableHead>Key</TableHead>
-                        <TableHead>Value</TableHead>
-                    </TableRow>
-                </TableHeader>
-                <TableBody>
-                    <TableRow>
-                        <TableCell>Process direction</TableCell>
-                        <TableCell>{dataplaneProcess.process_direction}</TableCell>
-                    </TableRow>
-                    <TableRow>
-                        <TableCell>Upstream hop</TableCell>
-                        <TableCell>{dataplaneProcess.upstream_hop.url}</TableCell>
-                    </TableRow>
-                    <TableRow>
-                        <TableCell>Downstream hop</TableCell>
-                        <TableCell>{dataplaneProcess.downstream_hop.url}</TableCell>
-                    </TableRow>
-                    <TableRow>
-                        <TableCell>Process address</TableCell>
-                        <TableCell>{dataplaneProcess.process_address.url}</TableCell>
-                    </TableRow>
-                    <TableRow>
-                        <TableCell>State</TableCell>
-                        <TableCell>{dataplaneProcess.state}</TableCell>
-                    </TableRow>
-                    <TableRow>
-                        <TableCell>Created At</TableCell>
-                        <TableCell>
-                            {dayjs(dataplaneProcess.created_at).format("DD/MM/YYYY - HH:mm")}
-                        </TableCell>
-                    </TableRow>
-                    <TableRow>
-                        <TableCell>Updated At</TableCell>
-                        <TableCell>
-                            {dayjs(dataplaneProcess.updated_at).format("DD/MM/YYYY - HH:mm")}
-                        </TableCell>
-                    </TableRow>
-                </TableBody>
-            </Table>
-        </div>
-
-        <div>
-            <h2>Transfer Messages</h2>
-            <Table className="text-sm">
-                <TableHeader>
-                    <TableRow>
-                        <TableHead>Transfer Message Id</TableHead>
-                        <TableHead>Transfer Process id</TableHead>
-                        <TableHead>Message type</TableHead>
-                        <TableHead>Created At</TableHead>
-                        <TableHead>From</TableHead>
-                        <TableHead>To</TableHead>
-                        <TableHead>Content</TableHead>
-                    </TableRow>
-                </TableHeader>
-                <TableBody>
-                    {transferMessages.map((transferMessage) => (
-                        <TableRow key={transferMessage.id.slice(0, 20)}>
-                            <TableCell>
-                                <Link
-                                    to="/transfer-process/$transferProcessId/transfer-message/$transferMessageId"
-                                    params={{
-                                        transferProcessId: transferProcessId,
-                                        transferMessageId: transferMessage.id
-                                    }}
-                                >
-                                    {transferMessage.id.slice(0, 20) + "..."}
-                                </Link>
-                            </TableCell>
-                            <TableCell>
-                                {transferMessage.transfer_process_id?.slice(0, 20) + "..."}
-                            </TableCell>
-                            <TableCell>{transferMessage.message_type}</TableCell>
-                            <TableCell>
-                                {dayjs(transferMessage.created_at).format("DD/MM/YYYY - HH:mm")}
-                            </TableCell>
-                            <TableCell>{transferMessage.from}</TableCell>
-                            <TableCell>{transferMessage.to}</TableCell>
-                            <TableCell>{JSON.stringify(transferMessage.content)}</TableCell>
-                        </TableRow>
-                    ))}
-                </TableBody>
-            </Table>
-        </div>
-=======
                         <TableCell>{transferProcess.state}</TableCell>
                     </TableRow> */}
         {/* <TableRow>
@@ -379,7 +233,6 @@
           </TableBody>
         </Table> */}
       </div>
->>>>>>> d8531b9b
     </div>
   );
 }