<<<<<<< HEAD
import {createFileRoute, Link} from '@tanstack/react-router'
import {useGetTransferProcesses} from "shared/src/data/transfer-queries.ts";
import {Table, TableBody, TableCell, TableHead, TableHeader, TableRow} from "shared/src/components/ui/table.tsx";
=======
import { createFileRoute, Link } from "@tanstack/react-router";
import { useGetTransferProcesses } from "@/data/transfer-queries.ts";
import {
  Table,
  TableBody,
  TableCell,
  TableHead,
  TableHeader,
  TableRow,
} from "shared/src/components/ui/table.tsx";
>>>>>>> d8531b9b
import dayjs from "dayjs";
import { ExternalLink } from "lucide-react";
import { Button, buttonVariants } from "shared/src/components/ui/button.tsx";
import { Badge } from "shared/src/components/ui/badge.tsx";
import { Input } from "shared/src/components/ui/input.tsx";

export const Route = createFileRoute("/transfer-process/")({
  component: RouteComponent,
});

function RouteComponent() {
<<<<<<< HEAD
    const {data: transferProcesses} = useGetTransferProcesses()
    return <div>
        <Table className="text-sm">
            <TableHeader>
                <TableRow>
                    <TableHead>Transfer Process Provider pid</TableHead>
                    <TableHead>Transfer Consumer Provider pid</TableHead>
                    <TableHead>Agreement id</TableHead>
                    <TableHead>State</TableHead>
                    <TableHead>Created At</TableHead>
                    <TableHead>Updated At</TableHead>
                    <TableHead>Link</TableHead>
                </TableRow>
            </TableHeader>
            <TableBody>
                {transferProcesses.map((transferProcess) => (
                    <TableRow key={transferProcess.provider_pid.slice(0, 20)}>
                        <TableCell>
                            {transferProcess.provider_pid.slice(0, 20) + "..."}
                        </TableCell>
                        <TableCell>
                            {transferProcess.consumer_pid?.slice(0, 20) + "..."}
                        </TableCell>
                        <TableCell>
                            {transferProcess.agreement_id?.slice(0, 20) + "..."}
                        </TableCell>
                        <TableCell>
                            {transferProcess.state}
                            {/*@ts-ignore*/}
                            {transferProcess.state == "SUSPENDED" && " - "}
                            {/*@ts-ignore*/}
                            {transferProcess.state == "SUSPENDED" && transferProcess.state_attribute}
                        </TableCell>
                        <TableCell>
                            {dayjs(transferProcess.created_at).format("DD/MM/YYYY - HH:mm")}
                        </TableCell>
                        <TableCell>
                            {dayjs(transferProcess.updated_at).format("DD/MM/YYYY - HH:mm")}
                        </TableCell>
                        <TableCell>
                            <Link
                                to="/transfer-process/$transferProcessId"
                                params={{transferProcessId: transferProcess.provider_pid}}
                            >
                                <ExternalLink size={12} className="text-pink-600"/>
                            </Link>
                        </TableCell>
                    </TableRow>
                ))}
            </TableBody>
        </Table>
=======
  const { data: transferProcesses } = useGetTransferProcesses();
  
  return (
    <div>
      <div className="pb-3 w-3/5">
        <Input type="search"></Input>
      </div>
      <Table className="text-sm">
        <TableHeader>
          <TableRow>
            <TableHead>Transfer Process Provider pid</TableHead>
            <TableHead>Transfer Consumer Provider pid</TableHead>
            <TableHead>Agreement id</TableHead>
            <TableHead>State</TableHead>
            <TableHead>Created At</TableHead>
            <TableHead>Updated At</TableHead>
            <TableHead>Link</TableHead>
          </TableRow>
        </TableHeader>
        <TableBody>
          {transferProcesses.map((transferProcess) => (
            <TableRow key={transferProcess.provider_pid.slice(0, 20)}>
              <TableCell>
                <Badge variant={"info"}>
                  {transferProcess.provider_pid.slice(9, 20) + "..."}
                </Badge>
              </TableCell>
              <TableCell>
                <Badge variant={"info"}>
                  {transferProcess.consumer_pid?.slice(9, 20) + "..."}
                </Badge>
              </TableCell>
              <TableCell>
                <Badge variant={"info"}>
                  {transferProcess.agreement_id?.slice(9, 20) + "..."}
                </Badge>
              </TableCell>
              <TableCell>
                <Badge variant={"status"} state={'process'}> 
                    {/* TO DO STYLE: Casuística state */}
                  {transferProcess.state}
                </Badge>
              </TableCell>
              <TableCell>
                {dayjs(transferProcess.created_at).format("DD/MM/YY HH:mm")}
              </TableCell>
              <TableCell>
                {dayjs(transferProcess.updated_at).format("DD/MM/YY HH:mm")}
              </TableCell>
              <TableCell>
                <Button variant="default">
                  <Link
                    to="/transfer-process/$transferProcessId"
                    params={{ transferProcessId: transferProcess.provider_pid }}
                  >
                    See transference
                  </Link>
                </Button>
              </TableCell>
            </TableRow>
          ))}
        </TableBody>
      </Table>
>>>>>>> d8531b9b
    </div>
  );
}<|MERGE_RESOLUTION|>--- conflicted
+++ resolved
@@ -1,8 +1,3 @@
-<<<<<<< HEAD
-import {createFileRoute, Link} from '@tanstack/react-router'
-import {useGetTransferProcesses} from "shared/src/data/transfer-queries.ts";
-import {Table, TableBody, TableCell, TableHead, TableHeader, TableRow} from "shared/src/components/ui/table.tsx";
-=======
 import { createFileRoute, Link } from "@tanstack/react-router";
 import { useGetTransferProcesses } from "@/data/transfer-queries.ts";
 import {
@@ -13,7 +8,6 @@
   TableHeader,
   TableRow,
 } from "shared/src/components/ui/table.tsx";
->>>>>>> d8531b9b
 import dayjs from "dayjs";
 import { ExternalLink } from "lucide-react";
 import { Button, buttonVariants } from "shared/src/components/ui/button.tsx";
@@ -25,59 +19,6 @@
 });
 
 function RouteComponent() {
-<<<<<<< HEAD
-    const {data: transferProcesses} = useGetTransferProcesses()
-    return <div>
-        <Table className="text-sm">
-            <TableHeader>
-                <TableRow>
-                    <TableHead>Transfer Process Provider pid</TableHead>
-                    <TableHead>Transfer Consumer Provider pid</TableHead>
-                    <TableHead>Agreement id</TableHead>
-                    <TableHead>State</TableHead>
-                    <TableHead>Created At</TableHead>
-                    <TableHead>Updated At</TableHead>
-                    <TableHead>Link</TableHead>
-                </TableRow>
-            </TableHeader>
-            <TableBody>
-                {transferProcesses.map((transferProcess) => (
-                    <TableRow key={transferProcess.provider_pid.slice(0, 20)}>
-                        <TableCell>
-                            {transferProcess.provider_pid.slice(0, 20) + "..."}
-                        </TableCell>
-                        <TableCell>
-                            {transferProcess.consumer_pid?.slice(0, 20) + "..."}
-                        </TableCell>
-                        <TableCell>
-                            {transferProcess.agreement_id?.slice(0, 20) + "..."}
-                        </TableCell>
-                        <TableCell>
-                            {transferProcess.state}
-                            {/*@ts-ignore*/}
-                            {transferProcess.state == "SUSPENDED" && " - "}
-                            {/*@ts-ignore*/}
-                            {transferProcess.state == "SUSPENDED" && transferProcess.state_attribute}
-                        </TableCell>
-                        <TableCell>
-                            {dayjs(transferProcess.created_at).format("DD/MM/YYYY - HH:mm")}
-                        </TableCell>
-                        <TableCell>
-                            {dayjs(transferProcess.updated_at).format("DD/MM/YYYY - HH:mm")}
-                        </TableCell>
-                        <TableCell>
-                            <Link
-                                to="/transfer-process/$transferProcessId"
-                                params={{transferProcessId: transferProcess.provider_pid}}
-                            >
-                                <ExternalLink size={12} className="text-pink-600"/>
-                            </Link>
-                        </TableCell>
-                    </TableRow>
-                ))}
-            </TableBody>
-        </Table>
-=======
   const { data: transferProcesses } = useGetTransferProcesses();
   
   return (
@@ -141,7 +82,6 @@
           ))}
         </TableBody>
       </Table>
->>>>>>> d8531b9b
     </div>
   );
 }