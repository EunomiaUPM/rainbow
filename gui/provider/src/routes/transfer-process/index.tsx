import {createFileRoute, Link} from "@tanstack/react-router";
import {useGetTransferProcesses} from "shared/src/data/transfer-queries.ts";
import {Table, TableBody, TableCell, TableHead, TableHeader, TableRow,} from "shared/src/components/ui/table.tsx";
import dayjs from "dayjs";
import {Button} from "shared/src/components/ui/button.tsx";
import {Badge} from "shared/src/components/ui/badge.tsx";
import {Input} from "shared/src/components/ui/input.tsx";
import {TransferProcessActions} from "shared/src/components/TransferProcessActions";
import {ArrowRight} from "lucide-react";

export const Route = createFileRoute("/transfer-process/")({
    component: RouteComponent,
});

function RouteComponent() {
    const {data: transferProcesses} = useGetTransferProcesses();

    // para ver casuísticas de estados
    // transferProcesses.map((transferProcess) => {
    //   console.log(transferProcess.state);
    // });

<<<<<<< HEAD
    return (
        <div>
            <div className="pb-3 w-3/5">
                <Input type="search"></Input>
            </div>
            <Table className="text-sm">
                <TableHeader>
                    <TableRow>
                        <TableHead>Transfer Process Provider pid</TableHead>
                        <TableHead>Transfer Consumer Provider pid</TableHead>
                        <TableHead>Agreement id</TableHead>
                        <TableHead>State</TableHead>
                        <TableHead>Created At</TableHead>
                        <TableHead>Updated At</TableHead>
                        <TableHead>Actions</TableHead>
                        <TableHead>Link</TableHead>
                    </TableRow>
                </TableHeader>
                <TableBody>
                    {transferProcesses.map((transferProcess) => (
                        <TableRow key={transferProcess.provider_pid.slice(0, 20)}>
                            <TableCell>
                                <Badge variant={"info"}>
                                    {transferProcess.provider_pid.slice(9, 20) + "..."}
                                </Badge>
                            </TableCell>
                            <TableCell>
                                <Badge variant={"info"}>
                                    {transferProcess.consumer_pid?.slice(9, 20) + "..."}
                                </Badge>
                            </TableCell>
                            <TableCell>
                                <Badge variant={"info"}>
                                    {transferProcess.agreement_id?.slice(9, 20) + "..."}
                                </Badge>
                            </TableCell>
                            <TableCell>
                                <Badge
                                    variant={"status"}
                                    state={transferProcess.state}
                                >
                                    {transferProcess.state}
                                </Badge>
                            </TableCell>
                            <TableCell>
                                {dayjs(transferProcess.created_at).format("DD/MM/YY HH:mm")}
                            </TableCell>
                            <TableCell>
                                {dayjs(transferProcess.updated_at).format("DD/MM/YY HH:mm")}
                            </TableCell>
                            <TableCell>
                                <TransferProcessActions process={transferProcess} tiny={true}/>
                            </TableCell>
                            <TableCell>
                                <Link
                                    to="/transfer-process/$transferProcessId"
                                    params={{transferProcessId: transferProcess.provider_pid}}
                                >
                                    <Button variant="link">
                                        See transference
                                        <ArrowRight/>
                                    </Button>
                                </Link>
                            </TableCell>
                        </TableRow>
                    ))}
                </TableBody>
            </Table>
        </div>
    );
=======
  return (
    <div>
      <div className="pb-3 w-3/5">
        <Input type="search"></Input>
      </div>
      <Table className="text-sm">
        <TableHeader>
          <TableRow>
            <TableHead>Provider pid</TableHead>
            {/* <TableHead>Consumer pid</TableHead> */}
            {/* <TableHead>Agreement id</TableHead> */}
            <TableHead>State</TableHead>
            <TableHead>Created At</TableHead>
            <TableHead>Updated At</TableHead>
            <TableHead>Actions</TableHead>
            <TableHead>Link</TableHead>
          </TableRow>
        </TableHeader>
        <TableBody>
          {transferProcesses.map((transferProcess) => (
            <TableRow key={transferProcess.provider_pid.slice(0, 20)}>
              <TableCell>
                <Badge variant={"info"}>
                  {transferProcess.provider_pid.slice(9, 20) + "..."}
                </Badge>
              </TableCell>
              {/* <TableCell>
                <Badge variant={"info"}>
                  {transferProcess.consumer_pid?.slice(9, 20) + "..."}
                </Badge>
              </TableCell> */}
              {/* <TableCell>
                <Badge variant={"info"}>
                  {transferProcess.agreement_id?.slice(9, 20) + "..."}
                </Badge>
              </TableCell> */}
              <TableCell>
                <Badge
                  variant={"status"}
                  state={transferProcess.state}
                >
                  {transferProcess.state}
                </Badge>
              </TableCell>
              <TableCell>
                {dayjs(transferProcess.created_at).format("DD/MM/YY HH:mm")}
              </TableCell>
              <TableCell>
                {dayjs(transferProcess.updated_at).format("DD/MM/YY HH:mm")}
              </TableCell>
              <TableCell>
                <TransferProcessActions process={transferProcess} tiny={true} />
              </TableCell>
              <TableCell>
                  <Link
                    to="/transfer-process/$transferProcessId"
                    params={{ transferProcessId: transferProcess.provider_pid }}
                  >
                <Button variant="link">
                    See details
                    <ArrowRight />
                </Button>
                  </Link>
              </TableCell>
            </TableRow>
          ))}
        </TableBody>
      </Table>
    </div>
  );
>>>>>>> 9ee7ea8f
}<|MERGE_RESOLUTION|>--- conflicted
+++ resolved
@@ -1,12 +1,19 @@
-import {createFileRoute, Link} from "@tanstack/react-router";
-import {useGetTransferProcesses} from "shared/src/data/transfer-queries.ts";
-import {Table, TableBody, TableCell, TableHead, TableHeader, TableRow,} from "shared/src/components/ui/table.tsx";
+import { createFileRoute, Link } from "@tanstack/react-router";
+import { useGetTransferProcesses } from "shared/src/data/transfer-queries.ts";
+import {
+  Table,
+  TableBody,
+  TableCell,
+  TableHead,
+  TableHeader,
+  TableRow,
+} from "shared/src/components/ui/table.tsx";
 import dayjs from "dayjs";
-import {Button} from "shared/src/components/ui/button.tsx";
-import {Badge} from "shared/src/components/ui/badge.tsx";
-import {Input} from "shared/src/components/ui/input.tsx";
-import {TransferProcessActions} from "shared/src/components/TransferProcessActions";
-import {ArrowRight} from "lucide-react";
+import { Button } from "shared/src/components/ui/button.tsx";
+import { Badge } from "shared/src/components/ui/badge.tsx";
+import { Input } from "shared/src/components/ui/input.tsx";
+import { TransferProcessActions } from "shared/src/components/TransferProcessActions.tsx";
+import { ArrowRight } from "lucide-react";
 
 export const Route = createFileRoute("/transfer-process/")({
     component: RouteComponent,
@@ -15,83 +22,11 @@
 function RouteComponent() {
     const {data: transferProcesses} = useGetTransferProcesses();
 
-    // para ver casuísticas de estados
-    // transferProcesses.map((transferProcess) => {
-    //   console.log(transferProcess.state);
-    // });
+  // para ver casuísticas de estados
+  // transferProcesses.map((transferProcess) => {
+  //   console.log(transferProcess.state);
+  // });
 
-<<<<<<< HEAD
-    return (
-        <div>
-            <div className="pb-3 w-3/5">
-                <Input type="search"></Input>
-            </div>
-            <Table className="text-sm">
-                <TableHeader>
-                    <TableRow>
-                        <TableHead>Transfer Process Provider pid</TableHead>
-                        <TableHead>Transfer Consumer Provider pid</TableHead>
-                        <TableHead>Agreement id</TableHead>
-                        <TableHead>State</TableHead>
-                        <TableHead>Created At</TableHead>
-                        <TableHead>Updated At</TableHead>
-                        <TableHead>Actions</TableHead>
-                        <TableHead>Link</TableHead>
-                    </TableRow>
-                </TableHeader>
-                <TableBody>
-                    {transferProcesses.map((transferProcess) => (
-                        <TableRow key={transferProcess.provider_pid.slice(0, 20)}>
-                            <TableCell>
-                                <Badge variant={"info"}>
-                                    {transferProcess.provider_pid.slice(9, 20) + "..."}
-                                </Badge>
-                            </TableCell>
-                            <TableCell>
-                                <Badge variant={"info"}>
-                                    {transferProcess.consumer_pid?.slice(9, 20) + "..."}
-                                </Badge>
-                            </TableCell>
-                            <TableCell>
-                                <Badge variant={"info"}>
-                                    {transferProcess.agreement_id?.slice(9, 20) + "..."}
-                                </Badge>
-                            </TableCell>
-                            <TableCell>
-                                <Badge
-                                    variant={"status"}
-                                    state={transferProcess.state}
-                                >
-                                    {transferProcess.state}
-                                </Badge>
-                            </TableCell>
-                            <TableCell>
-                                {dayjs(transferProcess.created_at).format("DD/MM/YY HH:mm")}
-                            </TableCell>
-                            <TableCell>
-                                {dayjs(transferProcess.updated_at).format("DD/MM/YY HH:mm")}
-                            </TableCell>
-                            <TableCell>
-                                <TransferProcessActions process={transferProcess} tiny={true}/>
-                            </TableCell>
-                            <TableCell>
-                                <Link
-                                    to="/transfer-process/$transferProcessId"
-                                    params={{transferProcessId: transferProcess.provider_pid}}
-                                >
-                                    <Button variant="link">
-                                        See transference
-                                        <ArrowRight/>
-                                    </Button>
-                                </Link>
-                            </TableCell>
-                        </TableRow>
-                    ))}
-                </TableBody>
-            </Table>
-        </div>
-    );
-=======
   return (
     <div>
       <div className="pb-3 w-3/5">
@@ -162,5 +97,4 @@
       </Table>
     </div>
   );
->>>>>>> 9ee7ea8f
 }