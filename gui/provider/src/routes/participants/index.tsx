--- conflicted
+++ resolved
@@ -20,62 +20,6 @@
 });
 
 function RouteComponent() {
-<<<<<<< HEAD
-    const {data: participants} = useGetParticipants()
-    const {lastHighLightedNotification} = useContext(PubSubContext)!;
-    return <div>
-        <div className='pb-3 w-3/5'>
-            <Input type="search"></Input>
-        </div>
-        <Table className="text-sm">
-            <TableHeader>
-                <TableRow>
-                    <TableHead>Participant ID</TableHead>
-                    <TableHead>Identity Token</TableHead>
-                    <TableHead>Participant Type</TableHead>
-                    <TableHead>Base URL</TableHead>
-                    {/* <TableHead>Extra Info</TableHead> */}
-                    <TableHead>Link</TableHead>
-                </TableRow>
-            </TableHeader>
-            <TableBody>
-                {participants.map((participant) => (
-                    <TableRow key={participant.participant_id.slice(0, 20)} className={
-                        participant.participant_id === lastHighLightedNotification
-                            ? "bg-blue-200"
-                            : ""
-                    }>
-                        <TableCell>
-                            {participant.participant_id.slice(0, 20) + "..."}
-                        </TableCell>
-                        <TableCell>
-                            {participant.identity_token?.slice(0, 20) + "..."}
-                        </TableCell>
-                        <TableCell>
-                            {participant._type}
-                        </TableCell>
-                        <TableCell>
-                            {participant.base_url}
-                        </TableCell>
-                        {/* <TableCell>
-                            {JSON.stringify(participant.extra_fields)}
-                        </TableCell> */}
-                        <TableCell>
-                              <Button
-                                variant="default">
-                            <Link
-                                to="/participants/$participantId"
-                                params={{participantId: participant.participant_id}}
-                            >
-                               See participant
-                            </Link>
-                            </Button>
-                        </TableCell>
-                    </TableRow>
-                ))}
-            </TableBody>
-        </Table>
-=======
   const { data: participants } = useGetParticipants();
   const { lastHighLightedNotification } = useContext(PubSubContext)!;
   return (
@@ -90,7 +34,7 @@
             <TableHead>Identity Token</TableHead>
             <TableHead>Participant Type</TableHead>
             <TableHead>Base URL</TableHead>
-            <TableHead>Extra Info</TableHead>
+            {/* <TableHead>Extra Info</TableHead> */}
             <TableHead>Link</TableHead>
           </TableRow>
         </TableHeader>
@@ -118,7 +62,7 @@
               <TableCell>
                 <Badge variant={"info"}>{participant.base_url}</Badge>
               </TableCell>
-              <TableCell>{JSON.stringify(participant.extra_fields)}</TableCell>
+              {/* <TableCell>{JSON.stringify(participant.extra_fields)}</TableCell> */}
               <TableCell>
                 <Button variant="default">
                   <Link
@@ -133,7 +77,6 @@
           ))}
         </TableBody>
       </Table>
->>>>>>> 0c4ff70f
     </div>
   );
 }