import { createFileRoute, Link } from "@tanstack/react-router";
import dayjs from "dayjs";
<<<<<<< HEAD
import {ExternalLink} from "lucide-react";
import {Table, TableBody, TableCell, TableHead, TableHeader, TableRow,} from "shared/src/components/ui/table";
import {useGetCatalogs} from "shared/src/data/catalog-queries.ts";
=======
import { ExternalLink } from "lucide-react";
import {
  Table,
  TableBody,
  p,
  TableHead,
  TableHeader,
  TableRow,
  TableCell,
} from "shared/src/components/ui/table";
import { getCatalogsOptions, useGetCatalogs } from "@/data/catalog-queries.ts";
import Heading from "../../../../shared/src/components/ui/heading.tsx";
import { List, ListItem, ListItemKey } from "shared/src/components/ui/list.tsx";
import {
  Button,
  ButtonVariants,
} from "@/../../shared/src/components/ui/button.tsx";
import {
  Input,
} from "@/../../shared/src/components/ui/input.tsx";
>>>>>>> d8531b9b

const RouteComponent = () => {
  const { data: catalogs } = useGetCatalogs();
  return (
    <div className="space-y-4">
      {/* <h1 className="text-xl font-bold">Catalogs</h1> */}
      <Heading level="h3" className="flex gap-2 items-center">
        Main Catalog with id : {catalogs["@id"]}
      </Heading>
      <div>
        <Heading level="h5">Main Catalog info: </Heading>
        <List className="text-sm">
          <ListItem>
            <ListItemKey>Catalog title</ListItemKey>
            <p>{catalogs.title}</p>
          </ListItem>
          <ListItem>
            <ListItemKey>Catalog participant id</ListItemKey>
            <p>{catalogs.participantId}</p>
          </ListItem>
          <ListItem>
            <ListItemKey>Catalog homepage</ListItemKey>
            <p>{catalogs.homepage}</p>
          </ListItem>
          <ListItem>
            <ListItemKey>Catalog creation date</ListItemKey>
            <p>{dayjs(catalogs.issued).format("DD/MM/YYYY - HH:mm")}</p>
          </ListItem>
        </List>
      </div>

      <div>
        <Heading level="h5">Datasets</Heading>
   <div className='pb-3 w-3/5'>
  <Input type="search"></Input>
  </div>
        <Table className="text-sm">
          <TableHeader>
            <TableRow>
              <TableHead>Title</TableHead>
              <TableHead>Catalog Id</TableHead>
              <TableHead>Provider ID</TableHead>
              {/* <TableHead>CreatedAt</TableHead> */}
              <TableHead>Actions</TableHead>
              <TableHead>Link</TableHead>
            </TableRow>
          </TableHeader>
          <TableBody>
            <TableRow key="urn:uuid:c4d4449d-a">
              <TableCell>
                <p className="text-18"> Dataset #1 </p>
                <p className="text-gray-400">
                  {" "}
                  <i>Created at: 23/6/25 16:34 </i>
                </p>
              </TableCell>
              <TableCell>urn:uuid:c4d4449d-a...</TableCell>
              <TableCell> urn:uuid:c4dsf49d-b...</TableCell>

              <TableCell>
                <Button>
                  <Link
                    to="/catalog/$catalogId"
                    // params={{catalogId: catalog["@id"]}}
                  >
                    Create policy
                  </Link>
                </Button>
              </TableCell>
              <TableCell>
                <Button>
                  <Link
                    to="/catalog/$catalogId"
                    // params={{catalogId: catalog["@id"]}}
                  >
                    See catalog
                  </Link>
                </Button>
              </TableCell>
            </TableRow>
            <TableRow key="urn:uuid:c4d4449d-a">
              <TableCell>
                <p className="text-18"> Dataset #1 </p>
                <p className="text-gray-400">
                  {" "}
                  <i>Created at: 23/6/25 16:34 </i>
                </p>
              </TableCell>
              <TableCell>urn:uuid:c4d4449d-a...</TableCell>
              <TableCell> urn:uuid:c4dsf49d-b...</TableCell>

              <TableCell>
                <Button>
                  <Link
                    to="/catalog/$catalogId"
                    // params={{catalogId: catalog["@id"]}}
                  >
                    Create policy
                  </Link>
                </Button>
              </TableCell>
              <TableCell>
                <Button>
                  <Link
                    to="/catalog/$catalogId"
                    // params={{catalogId: catalog["@id"]}}
                  >
                    See catalog
                  </Link>
                </Button>
              </TableCell>
            </TableRow>

<TableRow key="urn:uuid:c4d4449d-a">
              <TableCell>
                <p className="text-18"> Dataset #1 </p>
                <p className="text-gray-400">
                  {" "}
                  <i>Created at: 23/6/25 16:34 </i>
                </p>
              </TableCell>
              <TableCell>urn:uuid:c4d4449d-a...</TableCell>
              <TableCell> urn:uuid:c4dsf49d-b...</TableCell>

              <TableCell>
                <Button>
                  <Link
                    to="/catalog/$catalogId"
                    // params={{catalogId: catalog["@id"]}}
                  >
                    Create policy
                  </Link>
                </Button>
              </TableCell>
              <TableCell>
                <Button>
                  <Link
                    to="/catalog/$catalogId"
                    // params={{catalogId: catalog["@id"]}}
                  >
                    See catalog
                  </Link>
                </Button>
              </TableCell>
            </TableRow>


            {/* {catalogs.catalog.map((catalog) => (
                            <TableRow key={catalog["@id"].slice(0, 20)}>
                                <p>
                                    {catalog["@id"].slice(0, 20) + "..."}
                                </p>
                                <p>
                                    {catalog.title?.slice(0, 20) + "..."}
                                </p>
                                <p>{catalog.participantId}</p>
                                <p>
                                    {dayjs(catalog.issued).format("DD/MM/YYYY - HH:mm")}
                                </p>
                                <p>
                                    <Link
                                        to="/catalog/$catalogId"
                                        params={{catalogId: catalog["@id"]}}
                                    >
                                        <ExternalLink size={12} className="text-pink-600"/>
                                    </Link>
                                </p>
                            </TableRow>
                        ))} */}
          </TableBody>
        </Table>
      </div>
    </div>
  );
};

export const Route = createFileRoute("/catalog/")({
<<<<<<< HEAD
    component: RouteComponent,
    pendingComponent: () => <div>Loading...</div>,
=======
  component: RouteComponent,
  pendingComponent: () => <div>Loading...</div>,
  loader: async ({ context: { queryClient } }) => {
    return await queryClient.ensureQueryData(getCatalogsOptions());
  },
>>>>>>> d8531b9b
});<|MERGE_RESOLUTION|>--- conflicted
+++ resolved
@@ -1,10 +1,5 @@
 import { createFileRoute, Link } from "@tanstack/react-router";
 import dayjs from "dayjs";
-<<<<<<< HEAD
-import {ExternalLink} from "lucide-react";
-import {Table, TableBody, TableCell, TableHead, TableHeader, TableRow,} from "shared/src/components/ui/table";
-import {useGetCatalogs} from "shared/src/data/catalog-queries.ts";
-=======
 import { ExternalLink } from "lucide-react";
 import {
   Table,
@@ -25,7 +20,6 @@
 import {
   Input,
 } from "@/../../shared/src/components/ui/input.tsx";
->>>>>>> d8531b9b
 
 const RouteComponent = () => {
   const { data: catalogs } = useGetCatalogs();
@@ -203,14 +197,9 @@
 };
 
 export const Route = createFileRoute("/catalog/")({
-<<<<<<< HEAD
-    component: RouteComponent,
-    pendingComponent: () => <div>Loading...</div>,
-=======
   component: RouteComponent,
   pendingComponent: () => <div>Loading...</div>,
   loader: async ({ context: { queryClient } }) => {
     return await queryClient.ensureQueryData(getCatalogsOptions());
   },
->>>>>>> d8531b9b
 });