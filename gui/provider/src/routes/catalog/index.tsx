--- conflicted
+++ resolved
@@ -1,208 +1,51 @@
-import {createFileRoute, Link} from "@tanstack/react-router";
+import { createFileRoute, Link } from "@tanstack/react-router";
 import dayjs from "dayjs";
-import {Table, TableBody, TableCell, TableHead, TableHeader, TableRow,} from "shared/src/components/ui/table";
-import {useGetCatalogs} from "shared/src/data/catalog-queries.ts";
-import Heading from "../../../../shared/src/components/ui/heading.tsx";
-<<<<<<< HEAD
-import { List, ListItem, ListItemKey } from "shared/src/components/ui/list.tsx";
+import { ExternalLink } from "lucide-react";
 import {
-  Button,
-  ButtonVariants,
-} from "@/../../shared/src/components/ui/button.tsx";
-import { Input } from "@/../../shared/src/components/ui/input.tsx";
-import {
-  Form,
-  FormField,
-  FormItem,
-  FormMessage,
-  FormDescription,
-  FormControl,
-  FormLabel,
-} from "@/../../shared/src/components/ui/form.tsx";
-import  {Textarea } from "@/../../shared/src/components/ui/textarea.tsx"
-=======
+  Table,
+  TableBody,
+  p,
+  TableHead,
+  TableHeader,
+  TableRow,
+  TableCell,
+} from "shared/src/components/ui/table";
+import { getCatalogsOptions, useGetCatalogs } from "shared/src/data/catalog-queries.ts";
+import Heading from "shared/src/components/ui/heading.tsx";
 import {List, ListItem, ListItemKey} from "shared/src/components/ui/list.tsx";
-import {Button,} from "@/../../shared/src/components/ui/button.tsx";
-import {Input,} from "@/../../shared/src/components/ui/input.tsx";
->>>>>>> fafa6e30
+import {Button,} from "shared/src/components/ui/button.tsx";
+import {Input,} from "shared/src/components/ui/input.tsx";
 
 const RouteComponent = () => {
-    const {data: catalogs} = useGetCatalogs();
-    return (
-        <div className="space-y-4">
-            {/* <h1 className="text-xl font-bold">Catalogs</h1> */}
-            <Heading level="h3" className="flex gap-2 items-center">
-                Main Catalog with id : {catalogs["@id"]}
-            </Heading>
-            <div>
-                <Heading level="h5">Main Catalog info: </Heading>
-                <List className="text-sm">
-                    <ListItem>
-                        <ListItemKey>Catalog title</ListItemKey>
-                        <p>{catalogs.title}</p>
-                    </ListItem>
-                    <ListItem>
-                        <ListItemKey>Catalog participant id</ListItemKey>
-                        <p>{catalogs.participantId}</p>
-                    </ListItem>
-                    <ListItem>
-                        <ListItemKey>Catalog homepage</ListItemKey>
-                        <p>{catalogs.homepage}</p>
-                    </ListItem>
-                    <ListItem>
-                        <ListItemKey>Catalog creation date</ListItemKey>
-                        <p>{dayjs(catalogs.issued).format("DD/MM/YYYY - HH:mm")}</p>
-                    </ListItem>
-                </List>
-            </div>
+  const { data: catalogs } = useGetCatalogs();
+  return (
+    <div className="space-y-4">
+      {/* <h1 className="text-xl font-bold">Catalogs</h1> */}
+      <Heading level="h3" className="flex gap-2 items-center">
+        Main Catalog with id : {catalogs["@id"]}
+      </Heading>
+      <div>
+        <Heading level="h5">Main Catalog info: </Heading>
+        <List className="text-sm">
+          <ListItem>
+            <ListItemKey>Catalog title</ListItemKey>
+            <p>{catalogs.title}</p>
+          </ListItem>
+          <ListItem>
+            <ListItemKey>Catalog participant id</ListItemKey>
+            <p>{catalogs.participantId}</p>
+          </ListItem>
+          <ListItem>
+            <ListItemKey>Catalog homepage</ListItemKey>
+            <p>{catalogs.homepage}</p>
+          </ListItem>
+          <ListItem>
+            <ListItemKey>Catalog creation date</ListItemKey>
+            <p>{dayjs(catalogs.issued).format("DD/MM/YYYY - HH:mm")}</p>
+          </ListItem>
+        </List>
+      </div>
 
-<<<<<<< HEAD
-      <div>
-        <Heading level="h5">Datasets</Heading>
-        <div className="pb-3 w-3/5">
-          <Input type="search"></Input>
-        </div>
-        <Table className="text-sm">
-          <TableHeader>
-            <TableRow>
-              <TableHead>Title</TableHead>
-              <TableHead>Catalog Id</TableHead>
-              <TableHead>Provider ID</TableHead>
-              {/* <TableHead>CreatedAt</TableHead> */}
-              <TableHead>Actions</TableHead>
-              <TableHead>Link</TableHead>
-            </TableRow>
-          </TableHeader>
-          <TableBody>
-            <TableRow key="urn:uuid:c4d4449d-a">
-              <TableCell>
-                <p className="text-18"> Dataset #1 </p>
-                <p className="text-gray-400">
-                  {" "}
-                  <i>Created at: 23/6/25 16:34 </i>
-                </p>
-              </TableCell>
-              <TableCell>urn:uuid:c4d4449d-a...</TableCell>
-              <TableCell> urn:uuid:c4dsf49d-b...</TableCell>
-
-              <TableCell>
-                <Button>
-                  <Link
-                    to="/catalog/catalogId-mockup"
-                    // params={{catalogId: catalog["@id"]}}
-                  >
-                    Create policy
-                  </Link>
-                </Button>
-              </TableCell>
-              <TableCell>
-                <Button>
-                  <Link
-                    to="/catalog/catalogId-mockup"
-                    // params={{catalogId: catalog["@id"]}}
-                  >
-                    See dataset
-                  </Link>
-                </Button>
-              </TableCell>
-            </TableRow>
-            <TableRow key="urn:uuid:c4d4449d-a">
-              <TableCell>
-                <p className="text-18"> Dataset #1 </p>
-                <p className="text-gray-400">
-                  {" "}
-                  <i>Created at: 23/6/25 16:34 </i>
-                </p>
-              </TableCell>
-              <TableCell>urn:uuid:c4d4449d-a...</TableCell>
-              <TableCell> urn:uuid:c4dsf49d-b...</TableCell>
-
-              <TableCell>
-                <Button>
-                  <Link
-                    to="/catalog/$catalogId"
-                    // params={{catalogId: catalog["@id"]}}
-                  >
-                    Create policy
-                  </Link>
-                </Button>
-              </TableCell>
-              <TableCell>
-                <Button>
-                  <Link
-                    to="/catalog/$catalogId"
-                    // params={{catalogId: catalog["@id"]}}
-                  >
-                    See dataset
-                  </Link>
-                </Button>
-              </TableCell>
-            </TableRow>
-
-            <TableRow key="urn:uuid:c4d4449d-a">
-              <TableCell>
-                <p className="text-18"> Dataset #1 </p>
-                <p className="text-gray-400">
-                  {" "}
-                  <i>Created at: 23/6/25 16:34 </i>
-                </p>
-              </TableCell>
-              <TableCell>urn:uuid:c4d4449d-a...</TableCell>
-              <TableCell> urn:uuid:c4dsf49d-b...</TableCell>
-
-              <TableCell>
-                <Button>
-                  <Link
-                    to="/catalog/$catalogId"
-                    // params={{catalogId: catalog["@id"]}}
-                  >
-                    Create policy
-                  </Link>
-                </Button>
-              </TableCell>
-              <TableCell>
-                <Button>
-                  <Link
-                    to="/catalog/$catalogId"
-                    // params={{catalogId: catalog["@id"]}}
-                  >
-                    See dataset
-                  </Link>
-                </Button>
-              </TableCell>
-            </TableRow>
-          
-            {/* ver creacion de ODRL */}
-            {/* Nada de esto funciona asi que hago mockup */}
-            {/* <div>
-              <h2>Create new odrl policy</h2>
-              <Form>
-                <form>
-                  <FormField
-                    disabled=""
-                    control=""
-                    name="odrl"
-                   ></FormField>
-                      <FormItem>
-                        <FormLabel>Odrl</FormLabel>
-                        <FormControl>
-                          <Textarea />
-                        </FormControl>
-                        <FormDescription>
-                          Provide the ODRL policy content
-                        </FormDescription>
-                        <FormMessage />
-                      </FormItem>
-                  
-                
-                  <Button type="submit">
-                    Enviar
-                    {isPending && <span>- loading...</span>}
-                  </Button>
-                </form>
-              </Form>
-            </div> */}
-=======
             <div>
                 <Heading level="h5">Datasets</Heading>
                 <div className='pb-3 w-3/5'>
@@ -254,51 +97,11 @@
                                 </Button>
                             </TableCell>
                         </TableRow>))}
-
->>>>>>> fafa6e30
-
-                        {/* {catalogs.catalog.map((catalog) => (
-                            <TableRow key={catalog["@id"].slice(0, 20)}>
-                                <p>
-                                    {catalog["@id"].slice(0, 20) + "..."}
-                                </p>
-                                <p>
-                                    {catalog.title?.slice(0, 20) + "..."}
-                                </p>
-                                <p>{catalog.participantId}</p>
-                                <p>
-                                    {dayjs(catalog.issued).format("DD/MM/YYYY - HH:mm")}
-                                </p>
-                                <p>
-                                    <Link
-                                        to="/catalog/$catalogId"
-                                        params={{catalogId: catalog["@id"]}}
-                                    >
-                                        <ExternalLink size={12} className="text-pink-600"/>
-                                    </Link>
-                                </p>
-                            </TableRow>
-                        ))} */}
-<<<<<<< HEAD
           </TableBody>
         </Table>
-          <Form>
-            <form>
-{/* <FormField> </FormField> Cannot read properties of undefined (reading "_names") */}
-
-            </form>
-            </Form>
-
       </div>
     </div>
   );
-=======
-                    </TableBody>
-                </Table>
-            </div>
-        </div>
-    );
->>>>>>> fafa6e30
 };
 
 export const Route = createFileRoute("/catalog/")({
