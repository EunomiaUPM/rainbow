import { createFileRoute, Link } from "@tanstack/react-router";
import {
  useGetDatasetById,
  useGetDistributionsByDatasetId,
} from "shared/src/data/catalog-queries.ts";
import {
  Table,
  TableBody,
  TableCell,
  TableHead,
  TableHeader,
  TableRow,
} from "shared/src/components/ui/table.tsx";
import dayjs from "dayjs";
import { ExternalLink } from "lucide-react";
import { useGetPoliciesByDatasetId } from "shared/src/data/policy-queries.ts";
import {
<<<<<<< HEAD
    Form,
    FormControl,
    FormDescription,
    FormField,
    FormItem,
    FormLabel,
    FormMessage,
} from "shared/src/components/ui/form"
import {SubmitHandler, useForm} from "react-hook-form";
import {Button} from "shared/src/components/ui/button.tsx";
import {Textarea} from "shared/src/components/ui/textarea.tsx";
import {usePostNewPolicyInDataset} from "shared/src/data/catalog-mutations.ts";
import {useContext} from "react";
import {GlobalInfoContext, GlobalInfoContextType} from "shared/src/context/GlobalInfoContext.tsx";

=======
  Form,
  FormControl,
  FormDescription,
  FormField,
  FormItem,
  FormLabel,
  FormMessage,
} from "shared/src/components/ui/form";
import { SubmitHandler, useForm } from "react-hook-form";
import { Button } from "shared/src/components/ui/button.tsx";
import { Textarea } from "shared/src/components/ui/textarea.tsx";
import { usePostNewPolicyInDataset } from "shared/src/data/catalog-mutations.ts";
import Heading from "shared/src/components/ui/heading";
import {
  List,
  ListItem,
  ListItemKey,
  ListItemDate,
} from "shared/src/components/ui/list.tsx";
import { Badge } from "shared/src/components/ui/badge";
import {
  Policy,
  policyVariants,
  PolicyConstraint,
  PolicyItemContainer,
  PolicyItem,
  PolicyItemKey,
  PolicyItemValue,
  PolicyConstraintsContainer,
} from "shared/src/components/ui/policy";
>>>>>>> 010e27ba

type Inputs = {
  odrl: string;
};

function RouteComponent() {
<<<<<<< HEAD
    const {catalogId, datasetId} = Route.useParams()
    const {data: dataset} = useGetDatasetById(datasetId)
    const {data: distributions} = useGetDistributionsByDatasetId(datasetId)
    const {data: policies} = useGetPoliciesByDatasetId(datasetId)
    const {mutateAsync: createPolicyAsync, isPending} = usePostNewPolicyInDataset()
    const {api_gateway} = useContext<GlobalInfoContextType | null>(GlobalInfoContext)!
    const form = useForm<Inputs>({
        defaultValues: {
            odrl: "{\"permission\":[{\"action\":\"use\",\"constraint\":[{\"rightOperand\":\"user\",\"leftOperand\":\"did:web:hola.es\",\"operator\":\"eq\"}]}],\"obligation\":[],\"prohibition\":[]}",
        },
    })
    const onSubmit: SubmitHandler<Inputs> = data => {
        // @ts-ignore
        createPolicyAsync({
            api_gateway,
            datasetId,
            content: {
                offer: data.odrl
            }
        })
        form.reset()
    }
=======
  const { catalogId, datasetId } = Route.useParams();
  const { data: dataset } = useGetDatasetById(datasetId);
  const { data: distributions } = useGetDistributionsByDatasetId(datasetId);
  const { data: policies } = useGetPoliciesByDatasetId(datasetId);
  const { mutate: postNewPolicy, isPending } = usePostNewPolicyInDataset();
  const form = useForm<Inputs>({
    defaultValues: {
      odrl: '{"permission":[{"action":"use","constraint":[{"rightOperand":"user","leftOperand":"did:web:hola.es","operator":"eq"}]}],"obligation":[],"prohibition":[]}',
    },
  });
  const onSubmit: SubmitHandler<Inputs> = (data) => {
    // @ts-ignore
    postNewPolicy({ datasetId, body: data.odrl });
    form.reset();
  };
>>>>>>> 010e27ba

  return (
    <div className="space-y-4">
      <Heading level="h3" className="flex gap-2 items-center">
        Dataset info with id
        <Badge variant="info" size="lg">
          {" "}
          {dataset["@id"].slice(9, 29) + "[...]"}
        </Badge>
      </Heading>
      <div>
        <List className="text-sm">
          <ListItem>
            <ListItemKey>Dataset title</ListItemKey>
            <p>{dataset.title}</p>
          </ListItem>
          <ListItem>
            <ListItemKey>Catalog creation date</ListItemKey>
            <ListItemDate>
              {dayjs(dataset.issued).format("DD/MM/YYYY - HH:mm")}
            </ListItemDate>
          </ListItem>
        </List>
      </div>

      <div>
        <Heading level="h5">Distributions</Heading>
        <Table className="text-sm">
          <TableHeader>
            <TableRow>
              <TableHead>Distribution Id</TableHead>
              <TableHead>Distribution Title</TableHead>
              <TableHead>Created at</TableHead>
              <TableHead>Associated Data service</TableHead>
            </TableRow>
          </TableHeader>
          <TableBody>
            {distributions.map((distribution) => (
              <TableRow key={distribution["@id"].slice(0, 20)}>
                <TableCell>
                  <Badge variant="info">
                    {distribution["@id"].slice(9, 29) + "[...]"}
                  </Badge>
                </TableCell>
                <TableCell>
                  {distribution.title ? distribution.title : "undefined"}
                </TableCell>
                <TableCell>
                  <ListItemDate>
                    {dayjs(distribution.issued).format("DD/MM/YYYY - HH:mm")}
                  </ListItemDate>
                </TableCell>
                <TableCell>
                  <Button variant="default">
                    <Link
                      to="/catalog/$catalogId/data-service/$dataserviceId"
                      params={{
                        catalogId: catalogId,
                        dataserviceId: distribution.accessService["@id"],
                      }}
                    >
                      See dataservice
                    </Link>
                  </Button>
                </TableCell>
              </TableRow>
            ))}
          </TableBody>
        </Table>
      </div>

      <div>
        <Heading level="h5"> ODRL Policies </Heading>
        <div className="container-policies flex gap-4">
          {policies.map((policy) => (
            <List className=" w-1/2 border border-white/60 bg-white/10 px-4 py-2 rounded-md ">
              <div className="flex gap-2">
              <Heading level="h5" className="flex gap-3">
                <div>Policy with ID</div>
                <Badge variant="info" className="h-6">{policy["@id"].slice(9, 29) + "[...]"}</Badge>
              </Heading>

             </div>
              <ListItem>
                <ListItemKey>Policy Target</ListItemKey>
                <p>{policy.target?.slice(9)}</p>
              </ListItem>

              <ListItem>
                <ListItemKey> Profile</ListItemKey>
                <p> {JSON.stringify(policy.profile)}</p>
              </ListItem>
              <ListItem>
                <ListItemKey> Target</ListItemKey>
                <p> {JSON.stringify(policy.target.slice(9,29) + "[...]")}</p>
              </ListItem>
              <div className="h-5"></div>
              <Heading level="h6"> ODRL CONTENT</Heading>

              <div className="flex flex-col gap-2">
                {policy.permission.map((perm) => (
                  <Policy className="" variant="permission">
                    <Heading level="h6" className="uppercase text-success-200">
                      permission
                    </Heading>
                    <PolicyItemContainer>
                      <PolicyItem>
                        <PolicyItemKey>action:</PolicyItemKey>
                        <PolicyItemValue>{perm.action}</PolicyItemValue>
                      </PolicyItem>
                      <PolicyItem>
                        <PolicyItemKey>constraint:</PolicyItemKey>
                        <PolicyConstraintsContainer>
                          <PolicyConstraint type="rightOperand">
                            {" "}
                            {JSON.stringify(perm.constraint[0].rightOperand)}
                          </PolicyConstraint>
                          <PolicyConstraint type="operator">
                            {" "}
                            {JSON.stringify(perm.constraint[0].operator)}
                          </PolicyConstraint>
                          <PolicyConstraint type="leftOperand">
                            {JSON.stringify(perm.constraint[0].leftOperand)}
                          </PolicyConstraint>
                        </PolicyConstraintsContainer>
                      </PolicyItem>
                    </PolicyItemContainer>
                  </Policy>
                ))}

                <Policy className="" variant="obligation">
                  <Heading level="h6" className="uppercase text-warn-300">
                    obligation
                  </Heading>
                  {/* COMPROBACIÓN SI HAY ALGUNA OBLIGACIÓN (ARRAY VACIO O NO) */}
                  {policy.obligation.length === 0 ? (
                    <div> No obligations </div>
                  ) : (
                    <>
                      {policy.obligation.map((obl) => (
                        <PolicyItemContainer>
                          {/* // <div> {JSON.stringify(policy.obligation)}</div> */}
                          <PolicyItem>
                            <PolicyItemKey>action:</PolicyItemKey>
                            <PolicyItemValue>{obl.action}</PolicyItemValue>
                          </PolicyItem>
                          <PolicyItem>
                            <PolicyItemKey>constraint:</PolicyItemKey>
                            <PolicyConstraintsContainer>
                              <PolicyConstraint type="rightOperand">
                                {" "}
                                {JSON.stringify(obl.constraint[0].rightOperand)}
                              </PolicyConstraint>
                              <PolicyConstraint type="operator">
                                {" "}
                                {JSON.stringify(obl.constraint[0].operator)}
                              </PolicyConstraint>
                              <PolicyConstraint type="leftOperand">
                                {JSON.stringify(obl.constraint[0].leftOperand)}
                              </PolicyConstraint>
                            </PolicyConstraintsContainer>
                          </PolicyItem>
                        </PolicyItemContainer>
                      ))}
                    </>
                  )}
                </Policy>

                <Policy className="" variant="prohibition">
                  <Heading level="h6" className="uppercase text-danger-400">
                    prohibition
                  </Heading>
                  {/* COMPROBACIÓN SI HAY ALGUNA PROHIBICIÓN (ARRAY VACIO O NO) */}
                  {policy.prohibition.length === 0 ? (
                    <div> No prohibitions </div>
                  ) : (
                    <>
                      {policy.prohibition.map((prohib) => (
                        <PolicyItemContainer>
                          {/* // <div> {JSON.stringify(policy.prohibition)}</div> */}
                          <PolicyItem>
                            <PolicyItemKey>action:</PolicyItemKey>
                            <PolicyItemValue>{prohib.action}</PolicyItemValue>
                          </PolicyItem>
                          <PolicyItem>
                            <PolicyItemKey>constraint:</PolicyItemKey>
                            <PolicyConstraintsContainer>
                              <PolicyConstraint type="rightOperand">
                                {" "}
                                {JSON.stringify(
                                  prohib.constraint[0].rightOperand
                                )}
                              </PolicyConstraint>
                              <PolicyConstraint type="operator">
                                {" "}
                                {JSON.stringify(prohib.constraint[0].operator)}
                              </PolicyConstraint>
                              <PolicyConstraint type="leftOperand">
                                {JSON.stringify(
                                  prohib.constraint[0].leftOperand
                                )}
                              </PolicyConstraint>
                            </PolicyConstraintsContainer>
                          </PolicyItem>
                        </PolicyItemContainer>
                      ))}
                    </>
                  )}
                </Policy>
              </div>
            </List>
          ))}
        </div>
      </div>
      <div>
        <Heading level="h5">Create new odrl policy </Heading>
        <Form {...form}>
          <form onSubmit={form.handleSubmit(onSubmit)}>
            <FormField
              disabled={isPending}
              control={form.control}
              name="odrl"
              render={({ field }) => (
                <FormItem>
                  <FormLabel>Odrl</FormLabel>
                  <FormControl>
                    <Textarea {...field} />
                  </FormControl>
                  <FormDescription>
                    Provide the ODRL policy content
                  </FormDescription>
                  <FormMessage />
                </FormItem>
              )}
            />
            <Button type="submit">
              Enviar {isPending && <span>- loading...</span>}
            </Button>
          </form>
        </Form>
      </div>
    </div>
  );
}

export const Route = createFileRoute("/catalog/$catalogId/dataset/$datasetId")({
  component: RouteComponent,
  pendingComponent: () => <div>Loading...</div>,
});<|MERGE_RESOLUTION|>--- conflicted
+++ resolved
@@ -12,26 +12,8 @@
   TableRow,
 } from "shared/src/components/ui/table.tsx";
 import dayjs from "dayjs";
-import { ExternalLink } from "lucide-react";
 import { useGetPoliciesByDatasetId } from "shared/src/data/policy-queries.ts";
 import {
-<<<<<<< HEAD
-    Form,
-    FormControl,
-    FormDescription,
-    FormField,
-    FormItem,
-    FormLabel,
-    FormMessage,
-} from "shared/src/components/ui/form"
-import {SubmitHandler, useForm} from "react-hook-form";
-import {Button} from "shared/src/components/ui/button.tsx";
-import {Textarea} from "shared/src/components/ui/textarea.tsx";
-import {usePostNewPolicyInDataset} from "shared/src/data/catalog-mutations.ts";
-import {useContext} from "react";
-import {GlobalInfoContext, GlobalInfoContextType} from "shared/src/context/GlobalInfoContext.tsx";
-
-=======
   Form,
   FormControl,
   FormDescription,
@@ -54,7 +36,6 @@
 import { Badge } from "shared/src/components/ui/badge";
 import {
   Policy,
-  policyVariants,
   PolicyConstraint,
   PolicyItemContainer,
   PolicyItem,
@@ -62,14 +43,14 @@
   PolicyItemValue,
   PolicyConstraintsContainer,
 } from "shared/src/components/ui/policy";
->>>>>>> 010e27ba
+import {useContext} from "react";
+import {GlobalInfoContext, GlobalInfoContextType} from "shared/src/context/GlobalInfoContext.tsx";
 
 type Inputs = {
   odrl: string;
 };
 
 function RouteComponent() {
-<<<<<<< HEAD
     const {catalogId, datasetId} = Route.useParams()
     const {data: dataset} = useGetDatasetById(datasetId)
     const {data: distributions} = useGetDistributionsByDatasetId(datasetId)
@@ -92,23 +73,6 @@
         })
         form.reset()
     }
-=======
-  const { catalogId, datasetId } = Route.useParams();
-  const { data: dataset } = useGetDatasetById(datasetId);
-  const { data: distributions } = useGetDistributionsByDatasetId(datasetId);
-  const { data: policies } = useGetPoliciesByDatasetId(datasetId);
-  const { mutate: postNewPolicy, isPending } = usePostNewPolicyInDataset();
-  const form = useForm<Inputs>({
-    defaultValues: {
-      odrl: '{"permission":[{"action":"use","constraint":[{"rightOperand":"user","leftOperand":"did:web:hola.es","operator":"eq"}]}],"obligation":[],"prohibition":[]}',
-    },
-  });
-  const onSubmit: SubmitHandler<Inputs> = (data) => {
-    // @ts-ignore
-    postNewPolicy({ datasetId, body: data.odrl });
-    form.reset();
-  };
->>>>>>> 010e27ba
 
   return (
     <div className="space-y-4">
