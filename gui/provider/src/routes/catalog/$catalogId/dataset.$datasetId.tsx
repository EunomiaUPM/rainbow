--- conflicted
+++ resolved
@@ -86,12 +86,7 @@
   };
 
   return (
-<<<<<<< HEAD
-    <div className="space-y-4 pb-4">
-   
-=======
     <div className="space-y-8 pb-4">
->>>>>>> dcabc231
       <Heading level="h3" className="flex gap-2 items-center">
         Dataset with id
         <Badge variant="info" size="lg">
