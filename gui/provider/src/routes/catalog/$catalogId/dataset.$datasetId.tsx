import { createFileRoute, Link } from "@tanstack/react-router";
import {
  useGetDatasetById,
  useGetDistributionsByDatasetId,
} from "shared/src/data/catalog-queries.ts";
import {
  Table,
  TableBody,
  TableCell,
  TableHead,
  TableHeader,
  TableRow,
} from "shared/src/components/ui/table.tsx";
import dayjs from "dayjs";
<<<<<<< HEAD
=======
import { ArrowRight, ExternalLink } from "lucide-react";
>>>>>>> 9ee7ea8f
import { useGetPoliciesByDatasetId } from "shared/src/data/policy-queries.ts";
import {
  Form,
  FormControl,
  FormDescription,
  FormField,
  FormItem,
  FormLabel,
  FormMessage,
} from "shared/src/components/ui/form";
import { SubmitHandler, useForm } from "react-hook-form";
import { Button } from "shared/src/components/ui/button.tsx";
import { Textarea } from "shared/src/components/ui/textarea.tsx";
import { usePostNewPolicyInDataset } from "shared/src/data/catalog-mutations.ts";
import Heading from "shared/src/components/ui/heading";
import {
  List,
  ListItem,
  ListItemKey,
  ListItemDate,
} from "shared/src/components/ui/list.tsx";
import { Badge } from "shared/src/components/ui/badge";
<<<<<<< HEAD
import {
  Policy,
  PolicyConstraint,
  PolicyItemContainer,
  PolicyItem,
  PolicyItemKey,
  PolicyItemValue,
  PolicyConstraintsContainer,
} from "shared/src/components/ui/policy";
import {useContext} from "react";
import {GlobalInfoContext, GlobalInfoContextType} from "shared/src/context/GlobalInfoContext.tsx";
=======
import PolicyComponent from "shared/src/components/ui/PolicyComponent.tsx";
>>>>>>> 9ee7ea8f

type Inputs = {
  odrl: string;
};

function RouteComponent() {
    const {catalogId, datasetId} = Route.useParams()
    const {data: dataset} = useGetDatasetById(datasetId)
    const {data: distributions} = useGetDistributionsByDatasetId(datasetId)
    const {data: policies} = useGetPoliciesByDatasetId(datasetId)
    const {mutateAsync: createPolicyAsync, isPending} = usePostNewPolicyInDataset()
    const {api_gateway} = useContext<GlobalInfoContextType | null>(GlobalInfoContext)!
    const form = useForm<Inputs>({
        defaultValues: {
            odrl: "{\"permission\":[{\"action\":\"use\",\"constraint\":[{\"rightOperand\":\"user\",\"leftOperand\":\"did:web:hola.es\",\"operator\":\"eq\"}]}],\"obligation\":[],\"prohibition\":[]}",
        },
    })
    const onSubmit: SubmitHandler<Inputs> = data => {
        // @ts-ignore
        createPolicyAsync({
            api_gateway,
            datasetId,
            content: {
                offer: data.odrl
            }
        })
        form.reset()
    }

  return (
    <div className="space-y-4">
      <Heading level="h3" className="flex gap-2 items-center">
        Dataset info with id
        <Badge variant="info" size="lg">
          {" "}
          {dataset["@id"].slice(9, 29) + "[...]"}
        </Badge>
      </Heading>
      <div>
        <List className="text-sm">
          <ListItem>
            <ListItemKey>Dataset title</ListItemKey>
            <p>{dataset.title}</p>
          </ListItem>
          <ListItem>
            <ListItemKey>Catalog creation date</ListItemKey>
            <ListItemDate>
              {dayjs(dataset.issued).format("DD/MM/YYYY - HH:mm")}
            </ListItemDate>
          </ListItem>
        </List>
      </div>

      <div>
        <Heading level="h5">Distributions</Heading>
        <Table className="text-sm">
          <TableHeader>
            <TableRow>
              <TableHead>Distribution Id</TableHead>
              <TableHead>Distribution Title</TableHead>
              <TableHead>Created at</TableHead>
              <TableHead>Associated Data service</TableHead>
            </TableRow>
          </TableHeader>
          <TableBody>
            {distributions.map((distribution) => (
              <TableRow key={distribution["@id"].slice(0, 20)}>
                <TableCell>
                  <Badge variant="info">
                    {distribution["@id"].slice(9, 29) + "[...]"}
                  </Badge>
                </TableCell>
                <TableCell>
                  {distribution.title ? distribution.title : "undefined"}
                </TableCell>
                <TableCell>
                  <ListItemDate>
                    {dayjs(distribution.issued).format("DD/MM/YYYY - HH:mm")}
                  </ListItemDate>
                </TableCell>
                <TableCell>
                    <Link
                      to="/catalog/$catalogId/data-service/$dataserviceId"
                      params={{
                        catalogId: catalogId,
                        dataserviceId: distribution.accessService["@id"],
                      }}
                    >
                  <Button variant="link">
                      See dataservice
                      <ArrowRight />
                  </Button>
                    </Link>
                </TableCell>
              </TableRow>
            ))}
          </TableBody>
        </Table>
      </div>

      <div>
        <Heading level="h5"> ODRL Policies </Heading>
        <div className="container-policies flex flex-wrap gap-4">
          {policies.map((policy) => (
            <List className=" border border-white/30 bg-white/10 px-4 py-2 rounded-md justify-start">
              <div className="flex">
                <Heading level="h5" className="flex gap-3">
                  <div>Policy with ID</div>
                  <Badge variant="info" className="h-6">
                    {policy["@id"].slice(9, 29) + "[...]"}
                  </Badge>
                </Heading>
              </div>
              <ListItem>
                <ListItemKey>Policy Target</ListItemKey>
                <p>{policy["@type"]}</p>
              </ListItem>

              <ListItem>
                <ListItemKey> Profile</ListItemKey>
                <p className="whitespace-normal"> {JSON.stringify(policy.profile)}</p>
              </ListItem>
              <ListItem>
                <ListItemKey> Target</ListItemKey>
               <p>  {policy.target.slice(9)}</p>
              </ListItem>
              <div className="h-5"></div>
              <Heading level="h6"> ODRL CONTENT</Heading>

              <div className="flex flex-col gap-2 mb-2">
                  <PolicyComponent 
                    policyItem={policy.permission}
                    variant={"permission"}
                   />
                  <PolicyComponent 
                    policyItem={policy.obligation}
                    variant={"obligation"}
                   />
                  
                  <PolicyComponent 
                    policyItem={policy.prohibition}
                    variant={"prohibition"}
                   />
              </div>
            </List>
          ))}
        </div>
      </div>
      <div>
        <Heading level="h5">Create new odrl policy </Heading>
        <Form {...form}>
          <form onSubmit={form.handleSubmit(onSubmit)}>
            <FormField
              disabled={isPending}
              control={form.control}
              name="odrl"
              render={({ field }) => (
                <FormItem>
                  <FormLabel>Odrl</FormLabel>
                  <FormControl>
                    <Textarea {...field} />
                  </FormControl>
                  <FormDescription>
                    Provide the ODRL policy content
                  </FormDescription>
                  <FormMessage />
                </FormItem>
              )}
            />
            <Button type="submit">
              Enviar {isPending && <span>- loading...</span>}
            </Button>
          </form>
        </Form>
      </div>
    </div>
  );
}

export const Route = createFileRoute("/catalog/$catalogId/dataset/$datasetId")({
  component: RouteComponent,
  pendingComponent: () => <div>Loading...</div>,
});<|MERGE_RESOLUTION|>--- conflicted
+++ resolved
@@ -12,10 +12,6 @@
   TableRow,
 } from "shared/src/components/ui/table.tsx";
 import dayjs from "dayjs";
-<<<<<<< HEAD
-=======
-import { ArrowRight, ExternalLink } from "lucide-react";
->>>>>>> 9ee7ea8f
 import { useGetPoliciesByDatasetId } from "shared/src/data/policy-queries.ts";
 import {
   Form,
@@ -38,22 +34,9 @@
   ListItemDate,
 } from "shared/src/components/ui/list.tsx";
 import { Badge } from "shared/src/components/ui/badge";
-<<<<<<< HEAD
-import {
-  Policy,
-  PolicyConstraint,
-  PolicyItemContainer,
-  PolicyItem,
-  PolicyItemKey,
-  PolicyItemValue,
-  PolicyConstraintsContainer,
-} from "shared/src/components/ui/policy";
+import PolicyComponent from "shared/src/components/ui/PolicyComponent.tsx";
 import {useContext} from "react";
 import {GlobalInfoContext, GlobalInfoContextType} from "shared/src/context/GlobalInfoContext.tsx";
-=======
-import PolicyComponent from "shared/src/components/ui/PolicyComponent.tsx";
->>>>>>> 9ee7ea8f
-
 type Inputs = {
   odrl: string;
 };
@@ -183,16 +166,16 @@
               <Heading level="h6"> ODRL CONTENT</Heading>
 
               <div className="flex flex-col gap-2 mb-2">
-                  <PolicyComponent 
+                  <PolicyComponent
                     policyItem={policy.permission}
                     variant={"permission"}
                    />
-                  <PolicyComponent 
+                  <PolicyComponent
                     policyItem={policy.obligation}
                     variant={"obligation"}
                    />
-                  
-                  <PolicyComponent 
+
+                  <PolicyComponent
                     policyItem={policy.prohibition}
                     variant={"prohibition"}
                    />
