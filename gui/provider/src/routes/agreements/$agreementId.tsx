--- conflicted
+++ resolved
@@ -3,19 +3,16 @@
 import {TableCell,} from "shared/src/components/ui/table.tsx";
 import dayjs from "dayjs";
 import Heading from "shared/src/components/ui/heading";
-<<<<<<< HEAD
+import {List, ListItem, ListItemKey} from "shared/src/components/ui/list.tsx";
 import { List, ListItem, ListItemKey } from "shared/src/components/ui/list.tsx";
 import { Badge } from "shared/src/components/ui/badge.tsx";
-=======
-import {List, ListItem, ListItemKey} from "shared/src/components/ui/list.tsx";
->>>>>>> fafa6e30
 
 export const Route = createFileRoute("/agreements/$agreementId")({
     component: RouteComponent,
 });
 
+
 function RouteComponent() {
-<<<<<<< HEAD
   const formatString = (text) => {
     let formattedText = text.replace(/[()\[\]{}"]/g, " ");
     return formattedText;
@@ -51,7 +48,7 @@
           <ListItem>
             <ListItemKey>Related Message</ListItemKey>
             <TableCell>{agreement.cn_message_id.slice(9)}</TableCell>
-         
+
           </ListItem>
           </div>
           <ListItem>
@@ -131,105 +128,16 @@
               {JSON.stringify(agreement.agreement_content.prohibition)}
             </p>
           </div>
-=======
-    const formatString = (text: string) => {
-        let formattedText = text.replace(/[()\[\]{}"]/g, ' ')
-        return formattedText
-    }
-    const {agreementId} = Route.useParams();
-    const {data: agreement} = useGetAgreementById(agreementId);
-    return (
-        <div className="space-y-4">
-            <Heading level="h3" className="font-display">
-                Agreement with id : {agreement.agreement_id}
-            </Heading>
-            <div>
-                <Heading level="h6" className="text-text">
-                    Agreement info
-                </Heading>
-                <List>
-                    <ListItem>
-                        <ListItemKey>Agreement Id</ListItemKey>
-                        <TableCell>{agreement.agreement_id}</TableCell>
-                    </ListItem>
-                    <ListItem>
-                        <ListItemKey>Related Message</ListItemKey>
-                        <TableCell>{agreement.cn_message_id}</TableCell>
-                    </ListItem>
-                    <ListItem>
-                        <ListItemKey>Consumer Participant Id</ListItemKey>
-                        <TableCell>{agreement.consumer_participant_id}</TableCell>
-                    </ListItem>
-                    <ListItem>
-                        <ListItemKey>Provider Participant Id</ListItemKey>
-                        <TableCell>{agreement.provider_participant_id}</TableCell>
-                    </ListItem>
-                    <ListItem>
-                        <ListItemKey>Status</ListItemKey>
-                        <TableCell>{agreement.active ? "ACTIVE" : "INACTIVE"}</TableCell>
-                    </ListItem>
-                    <ListItem>
-                        <ListItemKey>CreatedAt</ListItemKey>
-                        <TableCell>
-                            {dayjs(agreement.created_at).format("DD/MM/YYYY - HH:mm")}
-                        </TableCell>
-                    </ListItem>
-                </List>
-            </div>
-            <div>
-                <Heading level="h6" className="text-text">
-                    Agreement content
-                </Heading>
-                {/* <div className="max-w-[940px]">{JSON.stringify(agreement.agreement_content)}</div> */}
-            </div>
-            <List>
-                <ListItem>
-                    <ListItemKey> ID </ListItemKey>
-                    <p>{formatString(agreement.agreement_content["@id"])}</p>
-                </ListItem>
-                <ListItem>
-                    <ListItemKey> Type </ListItemKey>
-                    <p>{formatString(agreement.agreement_content["@type"])}</p>
-                </ListItem>
-                <ListItem>
-                    <ListItemKey> Assignee </ListItemKey>
-                    <p>{formatString(agreement.agreement_content.assignee)}</p>
-                </ListItem>
-                <ListItem>
-                    <ListItemKey> Assigner </ListItemKey>
-                    <p>{formatString(agreement.agreement_content.assigner)}</p>
-                </ListItem>
-                <div className="gap-1 flex flex-col">
-                    <ListItemKey className={" py-2 "}> Policies </ListItemKey>
-                    <div className="flex py-2 rounded-md border border-[#487a4b] bg-[#1e2422]">
-                        <p className="pl-3 w-1/2 font-bold uppercase text-[#a5e6b0] ">Permission</p>
-                        <p className="">
-                            {JSON.stringify(agreement.agreement_content.permission)}
-                        </p>
-                    </div>
-                    <div className="flex py-2 ">
-                        <p className="pl-3 w-1/2 font-bold">Obligation</p>
-                        <p className="">
-                            {JSON.stringify(agreement.agreement_content.obligation)}
-                        </p>
-                    </div>
-                    <div className="flex py-2 ">
-                        <p className="pl-3 w-1/2 font-bold">Prohibition</p>
-                        <p className="">
-                            {JSON.stringify(agreement.agreement_content.prohibition)}
-                        </p>
-                    </div>
-                </div>
-                <ListItem>
-                    <ListItemKey> Obligation </ListItemKey>
-                    <p>{JSON.stringify(agreement.agreement_content.obligation)}</p>
-                </ListItem>
-                <ListItem>
-                    <ListItemKey> Prohibition </ListItemKey>
-                    <p>{JSON.stringify(agreement.agreement_content.prohibition)}</p>
-                </ListItem>
-            </List>
->>>>>>> fafa6e30
         </div>
-    );
+        {/* <ListItem>
+                <ListItemKey> Obligation </ListItemKey>
+                <p>{JSON.stringify(agreement.agreement_content.obligation)}</p>
+            </ListItem>
+             <ListItem>
+                <ListItemKey> Prohibition </ListItemKey>
+                <p>{JSON.stringify(agreement.agreement_content.prohibition)}</p>
+            </ListItem> */}
+      </List>
+    </div>
+  );
 }