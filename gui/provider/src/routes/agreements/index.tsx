import {createFileRoute, Link} from "@tanstack/react-router";
import {useGetAgreements} from "shared/src/data/agreement-queries";
import {Table, TableBody, TableCell, TableHead, TableHeader, TableRow,} from "shared/src/components/ui/table.tsx";
import dayjs from "dayjs";
import {Button} from "shared/src/components/ui/button.tsx";
import {Badge} from "shared/src/components/ui/badge.tsx";
import {Input} from "shared/src/components/ui/input.tsx";

export const Route = createFileRoute("/agreements/")({
    component: RouteComponent,
});

function RouteComponent() {
    const {data: agreements} = useGetAgreements();

    return (
        <div>
            <div>
                <div className="pb-3 w-3/5">
                    <Input type="search"></Input>
                </div>
                <Table className="text-sm">
                    <TableHeader>
                        <TableRow>
                            <TableHead>Agreement Id</TableHead>
                            <TableHead>Related Message</TableHead>
                            <TableHead>
                                {/* <div className="flex gap-3">
                  <p>Consumer Participant Id</p>
                  <p> Provider Participant Id</p>
              </div> */}
<<<<<<< HEAD
              </TableHead>
         
              <TableHead>Status</TableHead>
              <TableHead>CreatedAt</TableHead>
              <TableHead>Link</TableHead>
            </TableRow>
          </TableHeader>
          <TableBody>
            {agreements.map((agreement) => (
              <TableRow key={agreement.agreement_id.slice(9, 29)}>
                <TableCell>
                  <Badge variant={"info"}>
                    {agreement.agreement_id.slice(9, 29) + "..."}
                  </Badge>
                </TableCell>
                <TableCell>
                  {agreement.cn_message_id?.slice(9, 29) + "..."}
                </TableCell>
                <TableCell>
                  {/* <div className="flex flex-col gap-1">
=======
                            </TableHead>

                            <TableHead>Status</TableHead>
                            <TableHead>CreatedAt</TableHead>
                            <TableHead>Link</TableHead>
                        </TableRow>
                    </TableHeader>
                    <TableBody>
                        {agreements.map((agreement) => (
                            <TableRow key={agreement.agreement_id.slice(0, 20)}>
                                <TableCell>
                                    <Badge variant={"info"}>
                                        {agreement.agreement_id.slice(0, 20) + "..."}
                                    </Badge>
                                </TableCell>
                                <TableCell>
                                    {agreement.cn_message_id?.slice(0, 20) + "..."}
                                </TableCell>
                                <TableCell>
                                    {/* <div className="flex flex-col gap-1">
>>>>>>> fafa6e30
                  <Badge variant={"info"}>
                    {agreement.consumer_participant_id?.slice(0, 20) + "..."}
                  </Badge>
              
                  <Badge variant={"info"}>
                    {agreement.provider_participant_id?.slice(0, 20) + "..."}
                  </Badge>
                  </div> */}
<<<<<<< HEAD
                </TableCell>
                <TableCell>
                  <Badge
                    variant={"status"}
                    state={agreement.active ? "started" : "paused"}
                   
                  >
                    {agreement.active ? "ACTIVE" : "INACTIVE"}
         
                  </Badge>
                </TableCell>
                <TableCell>
                  {dayjs(agreement.created_at).format("DD/MM/YY HH:mm")}
                </TableCell>
                <TableCell>
                  <Button variant="default">
                    <Link
                      to="/agreements/$agreementId"
                      params={{ agreementId: agreement.agreement_id }}
                    >
                      See agreement
                    </Link>
                  </Button>
                </TableCell>
              </TableRow>
            ))}
          </TableBody>
        </Table>
      </div>
    </div>
  );
=======
                                </TableCell>
                                <TableCell>
                                    <Badge
                                        variant={"status"}
                                        state={agreement.active ? "process" : "paused"}
                                    >
                                        {agreement.active ? "ACTIVE" : "INACTIVE"}
                                    </Badge>
                                </TableCell>
                                <TableCell>
                                    {dayjs(agreement.created_at).format("DD/MM/YY HH:mm")}
                                </TableCell>
                                <TableCell>
                                    <Button variant="default">
                                        <Link
                                            to="/agreements/$agreementId"
                                            params={{agreementId: agreement.agreement_id}}
                                        >
                                            See agreement
                                        </Link>
                                    </Button>
                                </TableCell>
                            </TableRow>
                        ))}
                    </TableBody>
                </Table>
            </div>
        </div>
    );
>>>>>>> fafa6e30
}<|MERGE_RESOLUTION|>--- conflicted
+++ resolved
@@ -29,7 +29,6 @@
                   <p>Consumer Participant Id</p>
                   <p> Provider Participant Id</p>
               </div> */}
-<<<<<<< HEAD
               </TableHead>
          
               <TableHead>Status</TableHead>
@@ -39,39 +38,17 @@
           </TableHeader>
           <TableBody>
             {agreements.map((agreement) => (
-              <TableRow key={agreement.agreement_id.slice(9, 29)}>
+              <TableRow key={agreement.agreement_id.slice(0, 20)}>
                 <TableCell>
                   <Badge variant={"info"}>
-                    {agreement.agreement_id.slice(9, 29) + "..."}
+                    {agreement.agreement_id.slice(0, 20) + "..."}
                   </Badge>
                 </TableCell>
                 <TableCell>
-                  {agreement.cn_message_id?.slice(9, 29) + "..."}
+                  {agreement.cn_message_id?.slice(0, 20) + "..."}
                 </TableCell>
                 <TableCell>
                   {/* <div className="flex flex-col gap-1">
-=======
-                            </TableHead>
-
-                            <TableHead>Status</TableHead>
-                            <TableHead>CreatedAt</TableHead>
-                            <TableHead>Link</TableHead>
-                        </TableRow>
-                    </TableHeader>
-                    <TableBody>
-                        {agreements.map((agreement) => (
-                            <TableRow key={agreement.agreement_id.slice(0, 20)}>
-                                <TableCell>
-                                    <Badge variant={"info"}>
-                                        {agreement.agreement_id.slice(0, 20) + "..."}
-                                    </Badge>
-                                </TableCell>
-                                <TableCell>
-                                    {agreement.cn_message_id?.slice(0, 20) + "..."}
-                                </TableCell>
-                                <TableCell>
-                                    {/* <div className="flex flex-col gap-1">
->>>>>>> fafa6e30
                   <Badge variant={"info"}>
                     {agreement.consumer_participant_id?.slice(0, 20) + "..."}
                   </Badge>
@@ -80,16 +57,13 @@
                     {agreement.provider_participant_id?.slice(0, 20) + "..."}
                   </Badge>
                   </div> */}
-<<<<<<< HEAD
                 </TableCell>
                 <TableCell>
                   <Badge
                     variant={"status"}
                     state={agreement.active ? "started" : "paused"}
-                   
                   >
                     {agreement.active ? "ACTIVE" : "INACTIVE"}
-         
                   </Badge>
                 </TableCell>
                 <TableCell>
@@ -112,35 +86,4 @@
       </div>
     </div>
   );
-=======
-                                </TableCell>
-                                <TableCell>
-                                    <Badge
-                                        variant={"status"}
-                                        state={agreement.active ? "process" : "paused"}
-                                    >
-                                        {agreement.active ? "ACTIVE" : "INACTIVE"}
-                                    </Badge>
-                                </TableCell>
-                                <TableCell>
-                                    {dayjs(agreement.created_at).format("DD/MM/YY HH:mm")}
-                                </TableCell>
-                                <TableCell>
-                                    <Button variant="default">
-                                        <Link
-                                            to="/agreements/$agreementId"
-                                            params={{agreementId: agreement.agreement_id}}
-                                        >
-                                            See agreement
-                                        </Link>
-                                    </Button>
-                                </TableCell>
-                            </TableRow>
-                        ))}
-                    </TableBody>
-                </Table>
-            </div>
-        </div>
-    );
->>>>>>> fafa6e30
 }