--- conflicted
+++ resolved
@@ -210,7 +210,6 @@
         setSelectedPolicy(null);
         setPoliciesOpen(false);
     }
-<<<<<<< HEAD
 
     // --- Popover Open/Change Handlers ---
     const handleConsumerParticipantOpenChange = async (newOpenState: boolean) => {
@@ -356,392 +355,6 @@
                             </FormItem>
                         )}
                     />
-
-                    {/* Catalog Field */}
-                    <FormField
-                        control={control}
-                        name="catalog"
-                        render={({field}) => (
-                            <FormItem>
-                                <FormLabel>Catalog</FormLabel>
-                                <div>
-                                    <FormControl>
-                                        <Popover open={catalogOpen} onOpenChange={handleCatalogOpenChange}>
-                                            <PopoverTrigger asChild>
-                                                <Button
-                                                    variant="outline"
-                                                    role="combobox"
-                                                    aria-expanded={catalogOpen}
-                                                    className="w-full justify-between font-normal text-gray-600 hover:text-gray-800 transition-colors"
-                                                >
-                                                    {catalog_type === "rainbow" && (<>
-                                                            {field.value
-                                                                ? (catalogs as Catalog[]).find((c) => c["@id"] === field.value)?.title || field.value // Display title if available, otherwise ID
-                                                                : "Select catalog..."
-                                                            }
-                                                        </>
-                                                    )}
-                                                    {catalog_type === "datahub" && (<>
-                                                            {field.value
-                                                                ? (catalogs as DatahubDomain[]).find((c) => c.properties.name === field.value)?.properties.name || field.value // Display title if available, otherwise ID
-                                                                : "Select catalog..."
-                                                            }
-                                                        </>
-                                                    )}
-
-                                                    <ChevronsUpDown className="ml-2 h-4 w-4 shrink-0 opacity-50"/>
-                                                </Button>
-                                            </PopoverTrigger>
-                                            <PopoverContent className="w-[--radix-popover-trigger-width] p-0">
-                                                <Command>
-                                                    <CommandInput placeholder="Search catalog..."/>
-                                                    <CommandList>
-                                                        <CommandEmpty>No catalog found.</CommandEmpty>
-                                                        <CommandGroup>
-                                                            {catalogs.map((catalog) => (
-                                                                <>
-                                                                    {catalog_type === "rainbow" && (
-                                                                        <CommandItem
-                                                                            key={(catalog as Catalog)["@id"]}
-                                                                            value={(catalog as Catalog).title || (catalog as Catalog)["@id"]} // Use title for search, ID for actual value
-                                                                            onSelect={() => {
-                                                                                if (field.value !== (catalog as Catalog)["@id"]) { // Clear subsequent fields ONLY if catalog changes
-                                                                                    field.onChange((catalog as Catalog)["@id"]);
-                                                                                    setSelectedCatalog(catalog);
-                                                                                    setCatalogOpen(false);
-                                                                                    // Clear Dataset and Policy fields
-                                                                                    clearFields(["id", "target"]);
-                                                                                } else {
-                                                                                    setCatalogOpen(false); // Just close if same value
-                                                                                }
-                                                                            }}
-                                                                            className={field.value === (catalog as Catalog)["@id"] ? "bg-blue-50 text-blue-700 font-medium" : ""}
-                                                                        >
-                                                                            {(catalog as Catalog).title || (catalog as Catalog)["@id"]}
-                                                                        </CommandItem>
-                                                                    )}
-                                                                    {catalog_type === "datahub" && (
-                                                                        <CommandItem
-                                                                            key={(catalog as DatahubDomain).properties.name}
-                                                                            value={(catalog as DatahubDomain).properties.name || (catalog as DatahubDomain).urn} // Use title for search, ID for actual value
-                                                                            onSelect={() => {
-                                                                                if (field.value !== (catalog as DatahubDomain).urn) { // Clear subsequent fields ONLY if catalog changes
-                                                                                    field.onChange((catalog as DatahubDomain).urn);
-                                                                                    setSelectedCatalog(catalog);
-                                                                                    setCatalogOpen(false);
-                                                                                    // Clear Dataset and Policy fields
-                                                                                    clearFields(["id", "target"]);
-                                                                                } else {
-                                                                                    setCatalogOpen(false); // Just close if same value
-                                                                                }
-                                                                            }}
-                                                                            className={field.value === (catalog as DatahubDomain).urn ? "bg-blue-50 text-blue-700 font-medium" : ""}
-                                                                        >
-                                                                            {(catalog as DatahubDomain).properties.name || (catalog as DatahubDomain).urn}
-                                                                        </CommandItem>
-                                                                    )}
-
-                                                                </>
-                                                            ))}
-                                                        </CommandGroup>
-                                                    </CommandList>
-                                                </Command>
-                                            </PopoverContent>
-                                        </Popover>
-                                    </FormControl>
-                                    <FormDescription className="text-sm text-gray-400 mt-1">Select a catalog to browse
-                                        available datasets.</FormDescription>
-                                    <FormMessage/>
-                                </div>
-                            </FormItem>
-                        )}
-                    />
-
-                    {/* Dataset Field (mapped to 'id' in Inputs) */}
-                    <FormField
-                        control={control}
-                        name="target" // This is the dataset ID field
-                        render={({field}) => (
-                            <FormItem>
-                                <FormLabel>Dataset</FormLabel>
-                                <div>
-                                    <FormControl>
-                                        <Popover open={datasetOpen} onOpenChange={handleDatasetOpenChange}>
-                                            <PopoverTrigger asChild>
-                                                <Button
-                                                    variant="outline"
-                                                    role="combobox"
-                                                    aria-expanded={datasetOpen}
-                                                    className="w-full justify-between font-normal text-gray-600 hover:text-gray-800 transition-colors"
-                                                    disabled={!selectedCatalog} // Disable if no catalog selected
-                                                >
-
-                                                    {catalog_type === "rainbow" && (<>
-                                                            {field.value
-                                                                ? (datasets as Dataset[]).find((d) => d["@id"] === field.value)?.title || field.value
-                                                                : selectedCatalog ? "Select dataset..." : "Select a catalog first"
-                                                            }
-                                                        </>
-                                                    )}
-                                                    {catalog_type === "datahub" && (<>
-                                                            {field.value
-                                                                ? (datasets as DatahubDataset[]).find((d) => d.urn === field.value)?.name || field.value
-                                                                : selectedCatalog ? "Select dataset..." : "Select a catalog first"
-                                                            }
-                                                        </>
-                                                    )}
-                                                    <ChevronsUpDown className="ml-2 h-4 w-4 shrink-0 opacity-50"/>
-                                                </Button>
-                                            </PopoverTrigger>
-                                            <PopoverContent className="w-[--radix-popover-trigger-width] p-0">
-                                                <Command>
-                                                    <CommandInput placeholder="Search dataset..."/>
-                                                    <CommandList>
-                                                        <CommandEmpty>No dataset found.</CommandEmpty>
-                                                        <CommandGroup>
-                                                            {datasets.map((dataset) => (
-                                                                <>
-                                                                    {catalog_type === "rainbow" && (
-                                                                        <CommandItem
-                                                                            key={(dataset as Dataset)["@id"]}
-                                                                            value={(dataset as Dataset).title || (dataset as Dataset)["@id"]}
-                                                                            onSelect={() => {
-                                                                                if (field.value !== (dataset as Dataset)["@id"]) { // Clear subsequent fields ONLY if dataset changes
-                                                                                    field.onChange((dataset as Dataset)["@id"]);
-                                                                                    setSelectedDataset(dataset);
-                                                                                    setDatasetOpen(false);
-                                                                                    // Clear Policy field
-                                                                                    clearFields(["id"]);
-                                                                                } else {
-                                                                                    setDatasetOpen(false); // Just close if same value
-                                                                                }
-                                                                            }}
-                                                                            className={field.value === (dataset as Dataset)["@id"]
-                                                                                ? "bg-blue-50 text-blue-700 font-medium"
-                                                                                : ""
-                                                                            }
-                                                                        >
-                                                                            {(dataset as Dataset).title || (dataset as Dataset)["@id"]}
-                                                                        </CommandItem>
-                                                                    )}
-                                                                    {catalog_type === "datahub" && (
-                                                                        <CommandItem
-                                                                            key={(dataset as DatahubDataset).urn}
-                                                                            value={(dataset as DatahubDataset).name || (dataset as DatahubDataset).urn}
-                                                                            onSelect={() => {
-                                                                                if (field.value !== (dataset as DatahubDataset).urn) { // Clear subsequent fields ONLY if dataset changes
-                                                                                    field.onChange((dataset as DatahubDataset).urn);
-                                                                                    setSelectedDataset(dataset);
-                                                                                    setDatasetOpen(false);
-                                                                                    // Clear Policy field
-                                                                                    clearFields(["id"]);
-                                                                                } else {
-                                                                                    setDatasetOpen(false); // Just close if same value
-                                                                                }
-                                                                            }}
-                                                                            className={field.value === (dataset as DatahubDataset).urn ? "bg-blue-50 text-blue-700 font-medium" : ""}
-                                                                        >
-                                                                            {(dataset as DatahubDataset).name || (dataset as DatahubDataset).urn}
-                                                                        </CommandItem>
-                                                                    )}
-                                                                </>
-
-                                                            ))}
-                                                        </CommandGroup>
-                                                    </CommandList>
-                                                </Command>
-                                            </PopoverContent>
-                                        </Popover>
-                                    </FormControl>
-                                    <FormDescription className="text-sm text-gray-400 mt-1">Choose a specific dataset
-                                        from the selected catalog.</FormDescription>
-                                    <FormMessage/>
-                                </div>
-                            </FormItem>
-                        )}
-                    />
-
-                    {/* Policy Target Field (mapped to 'target' in Inputs) */}
-                    <FormField
-                        control={control}
-                        name="id" // This is the policy ID field
-                        render={({field}) => (
-                            <FormItem>
-                                <FormLabel>Policy Id</FormLabel>
-                                <div>
-                                    <FormControl>
-                                        <Popover
-                                            open={policiesOpen}
-                                            onOpenChange={handlePoliciesOpenChange}
-                                        >
-                                            <PopoverTrigger asChild>
-                                                <Button
-                                                    variant="outline"
-                                                    role="combobox"
-                                                    aria-expanded={policiesOpen}
-                                                    className="w-full justify-between font-normal text-gray-600 hover:text-gray-800 transition-colors"
-                                                    disabled={!selectedDataset} // Disable if no dataset selected
-                                                >
-                                                    {field.value
-                                                        ? policies.find((p) => p["@id"] === field.value)
-                                                        ?.["@id"] || field.value
-                                                        : selectedDataset
-                                                            ? "Select policy..."
-                                                            : "Select a dataset first"}
-                                                    <ChevronsUpDown className="ml-2 h-4 w-4 shrink-0 opacity-50"/>
-                                                </Button>
-                                            </PopoverTrigger>
-                                            <PopoverContent className="w-[--radix-popover-trigger-width] p-0">
-                                                <Command>
-                                                    <CommandInput placeholder="Search policies..."/>
-                                                    <CommandList>
-                                                        <CommandEmpty>No policies found.</CommandEmpty>
-                                                        <CommandGroup>
-                                                            {policies.map((policy) => (
-                                                                <CommandItem
-                                                                    key={policy["@id"]}
-                                                                    value={policy.target || policy["@id"]}
-                                                                    onSelect={() => {
-                                                                        field.onChange(policy["@id"]);
-                                                                        setSelectedPolicy(policy);
-                                                                        setPoliciesOpen(false);
-                                                                        // No fields follow this one that need clearing based on its change
-                                                                    }}
-                                                                    className={
-                                                                        field.value === policy["@id"]
-                                                                            ? "bg-blue-50 text-blue-700 font-medium"
-                                                                            : ""
-                                                                    }
-                                                                >
-                                                                    {policy["@id"]}
-                                                                </CommandItem>
-                                                            ))}
-                                                        </CommandGroup>
-                                                    </CommandList>
-                                                </Command>
-                                            </PopoverContent>
-                                        </Popover>
-                                    </FormControl>
-                                    <FormDescription className="text-sm text-gray-400 mt-1">
-                                        Select the policy target for the negotiation.
-                                    </FormDescription>
-                                    <FormMessage/>
-                                </div>
-                            </FormItem>
-                        )}
-                    />
-
-                    <FormField
-                        control={form.control}
-                        name="odrl"
-                        disabled={!selectedPolicy}
-                        render={({field}) => (
-                            <FormItem>
-                                <FormLabel>Odrl</FormLabel>
-                                <FormControl>
-                                    <Textarea {...field} />
-                                </FormControl>
-                                <FormDescription>
-                                    Provide the ODRL policy content
-                                </FormDescription>
-                                <FormMessage/>
-                            </FormItem>
-                        )}
-                    />
-
-                    <Button type="submit" disabled={isPending} className="w-full">
-                        Submit Offer {isPending && <span className="ml-2">...</span>}
-                    </Button>
-                </form>
-            </Form>
-        </div>
-    );
-=======
-  };
-
-  return (
-    <div className="w-[500px] mx-auto py-4">
-      <Heading level="h3">New Contract Negotiation Offer</Heading>
-      <Form {...form}>
-        <form onSubmit={handleSubmit(onSubmit)} className="space-y-6">
-          {/* Consumer Participant Field */}
-          <FormField
-            control={control}
-            name="consumerParticipantId"
-            render={({ field }) => (
-              <FormItem>
-                <FormLabel>Consumer Participant Id</FormLabel>
-                <div>
-                  <FormControl>
-                    <Popover
-                      open={consumerParticipantOpen}
-                      onOpenChange={handleConsumerParticipantOpenChange}
-                    >
-                      <PopoverTrigger asChild>
-                        <Button
-                          variant="outline"
-                          role="combobox"
-                          aria-expanded={consumerParticipantOpen}
-                          className="w-full justify-between font-normal text-gray-300  transition-colors"
-                        >
-                          {field.value
-                            ? consumerParticipants.find(
-                                (p) => p.participant_id === field.value
-                              )?.participant_id
-                            : "Select participant..."}
-                          <ChevronsUpDown className="ml-2 h-4 w-4 shrink-0 opacity-80" />
-                        </Button>
-                      </PopoverTrigger>
-                      <PopoverContent className="w-[--radix-popover-trigger-width] p-0">
-                        <Command>
-                          <CommandInput placeholder="Search participant..." />
-                          <CommandList>
-                            <CommandEmpty>No participant found.</CommandEmpty>
-                            <CommandGroup>
-                              {consumerParticipants.map(
-                                (consumerParticipant) => (
-                                  <CommandItem
-                                    key={consumerParticipant.participant_id}
-                                    value={consumerParticipant.participant_id}
-                                    onSelect={() => {
-                                      field.onChange(
-                                        consumerParticipant.participant_id
-                                      );
-                                      setConsumerSelectedParticipant(
-                                        consumerParticipant
-                                      );
-                                      setConsumerParticipantOpen(false);
-                                      // No fields follow this one that need clearing based on its change
-                                    }}
-                                    className={
-                                      field.value ===
-                                      consumerParticipant.participant_id
-                                        ? "text-role-consumer font-medium"
-                                        : ""
-                                    }
-                                  >
-                                    {consumerParticipant.participant_id}
-                                    <span className="text-gray-400 ml-2 text-sm">
-                                      ({consumerParticipant.base_url})
-                                    </span>
-                                  </CommandItem>
-                                )
-                              )}
-                            </CommandGroup>
-                          </CommandList>
-                        </Command>
-                      </PopoverContent>
-                    </Popover>
-                  </FormControl>
-                  <FormDescription className="text-sm text-gray-400 mt-1">
-                    Provide the ID of the consumer participant for the
-                    negotiation.
-                  </FormDescription>
-                  <FormMessage />
-                </div>
-              </FormItem>
-            )}
-          />
 
           {/* Catalog Field */}
           <FormField
@@ -816,178 +429,205 @@
             )}
           />
 
-          {/* Dataset Field (mapped to 'id' in Inputs) */}
-          <FormField
-            control={control}
-            name="target" // This is the dataset ID field
-            render={({ field }) => (
-              <FormItem>
-                <FormLabel>Dataset</FormLabel>
-                <div>
-                  <FormControl>
-                    <Popover
-                      open={datasetOpen}
-                      onOpenChange={handleDatasetOpenChange}
-                    >
-                      <PopoverTrigger asChild>
-                        <Button
-                          variant="outline"
-                          role="combobox"
-                          aria-expanded={datasetOpen}
-                          className="w-full justify-between font-normal text-gray-600 hover:text-gray-800 transition-colors"
-                          disabled={!selectedCatalog} // Disable if no catalog selected
-                        >
-                          {field.value
-                            ? datasets.find((d) => d["@id"] === field.value)
-                                ?.title || field.value
-                            : selectedCatalog
-                              ? "Select dataset..."
-                              : "Select a catalog first"}
-                          <ChevronsUpDown className="ml-2 h-4 w-4 shrink-0 opacity-50" />
-                        </Button>
-                      </PopoverTrigger>
-                      <PopoverContent className="w-[--radix-popover-trigger-width] p-0">
-                        <Command>
-                          <CommandInput placeholder="Search dataset..." />
-                          <CommandList>
-                            <CommandEmpty>No dataset found.</CommandEmpty>
-                            <CommandGroup>
-                              {datasets.map((dataset) => (
-                                <CommandItem
-                                  key={dataset["@id"]}
-                                  value={dataset.title || dataset["@id"]}
-                                  onSelect={() => {
-                                    if (field.value !== dataset["@id"]) {
-                                      // Clear subsequent fields ONLY if dataset changes
-                                      field.onChange(dataset["@id"]);
-                                      setSelectedDataset(dataset);
-                                      setDatasetOpen(false);
-                                      // Clear Policy field
-                                      clearFields(["id"]);
-                                    } else {
-                                      setDatasetOpen(false); // Just close if same value
-                                    }
-                                  }}
-                                  className={
-                                    field.value === dataset["@id"]
-                                      ? "bg-blue-50 text-blue-700 font-medium"
-                                      : ""
-                                  }
-                                >
-                                  {dataset.title || dataset["@id"]}
-                                </CommandItem>
-                              ))}
-                            </CommandGroup>
-                          </CommandList>
-                        </Command>
-                      </PopoverContent>
-                    </Popover>
-                  </FormControl>
-                  <FormDescription className="text-sm text-gray-400 mt-1">
-                    Choose a specific dataset from the selected catalog.
-                  </FormDescription>
-                  <FormMessage />
-                </div>
-              </FormItem>
-            )}
-          />
-
-          {/* Policy Target Field (mapped to 'target' in Inputs) */}
-          <FormField
-            control={control}
-            name="id" // This is the policy ID field
-            render={({ field }) => (
-              <FormItem>
-                <FormLabel>Policy Id</FormLabel>
-                <div>
-                  <FormControl>
-                    <Popover
-                      open={policiesOpen}
-                      onOpenChange={handlePoliciesOpenChange}
-                    >
-                      <PopoverTrigger asChild>
-                        <Button
-                          variant="outline"
-                          role="combobox"
-                          aria-expanded={policiesOpen}
-                          className="w-full justify-between font-normal text-gray-600 hover:text-gray-800 transition-colors"
-                          disabled={!selectedDataset} // Disable if no dataset selected
-                        >
-                          {field.value
-                            ? policies.find((p) => p["@id"] === field.value)
-                                ?.target || field.value
-                            : selectedDataset
-                              ? "Select policy..."
-                              : "Select a dataset first"}
-                          <ChevronsUpDown className="ml-2 h-4 w-4 shrink-0 opacity-50" />
-                        </Button>
-                      </PopoverTrigger>
-                      <PopoverContent className="w-[--radix-popover-trigger-width] p-0">
-                        <Command>
-                          <CommandInput placeholder="Search policies..." />
-                          <CommandList>
-                            <CommandEmpty>No policies found.</CommandEmpty>
-                            <CommandGroup>
-                              {policies.map((policy) => (
-                                <CommandItem
-                                  key={policy["@id"]}
-                                  value={policy.target || policy["@id"]}
-                                  onSelect={() => {
-                                    field.onChange(policy["@id"]);
-                                    setSelectedPolicy(policy);
-                                    setPoliciesOpen(false);
-                                    // No fields follow this one that need clearing based on its change
-                                  }}
-                                  className={
-                                    field.value === policy["@id"]
-                                      ? "bg-blue-50 text-blue-700 font-medium"
-                                      : ""
-                                  }
-                                >
-                                  {policy.target || policy["@id"]}
-                                </CommandItem>
-                              ))}
-                            </CommandGroup>
-                          </CommandList>
-                        </Command>
-                      </PopoverContent>
-                    </Popover>
-                  </FormControl>
-                  <FormDescription className="text-sm text-gray-400 mt-1">
-                    Select the policy target for the negotiation.
-                  </FormDescription>
-                  <FormMessage />
-                </div>
-              </FormItem>
-            )}
-          />
-
-          <FormField
-            control={form.control}
-            name="odrl"
-            disabled={!selectedPolicy}
-            render={({ field }) => (
-              <FormItem>
-                <FormLabel>Odrl</FormLabel>
-                <FormControl>
-                  <Textarea {...field} />
-                </FormControl>
-                <FormDescription>
-                  Provide the ODRL policy content
-                </FormDescription>
-                <FormMessage />
-              </FormItem>
-            )}
-          />
-
-          <Button type="submit" disabled={isPending} className="w-full">
-            Submit Offer {isPending && <span className="ml-2">...</span>}
-          </Button>
-        </form>
-      </Form>
-    </div>
-  );
->>>>>>> 9ee7ea8f
+                    {/* Dataset Field (mapped to 'id' in Inputs) */}
+                    <FormField
+                        control={control}
+                        name="target" // This is the dataset ID field
+                        render={({field}) => (
+                            <FormItem>
+                                <FormLabel>Dataset</FormLabel>
+                                <div>
+                                    <FormControl>
+                                        <Popover open={datasetOpen} onOpenChange={handleDatasetOpenChange}>
+                                            <PopoverTrigger asChild>
+                                                <Button
+                                                    variant="outline"
+                                                    role="combobox"
+                                                    aria-expanded={datasetOpen}
+                                                    className="w-full justify-between font-normal text-gray-600 hover:text-gray-800 transition-colors"
+                                                    disabled={!selectedCatalog} // Disable if no catalog selected
+                                                >
+
+                                                    {catalog_type === "rainbow" && (<>
+                                                            {field.value
+                                                                ? (datasets as Dataset[]).find((d) => d["@id"] === field.value)?.title || field.value
+                                                                : selectedCatalog ? "Select dataset..." : "Select a catalog first"
+                                                            }
+                                                        </>
+                                                    )}
+                                                    {catalog_type === "datahub" && (<>
+                                                            {field.value
+                                                                ? (datasets as DatahubDataset[]).find((d) => d.urn === field.value)?.name || field.value
+                                                                : selectedCatalog ? "Select dataset..." : "Select a catalog first"
+                                                            }
+                                                        </>
+                                                    )}
+                                                    <ChevronsUpDown className="ml-2 h-4 w-4 shrink-0 opacity-50"/>
+                                                </Button>
+                                            </PopoverTrigger>
+                                            <PopoverContent className="w-[--radix-popover-trigger-width] p-0">
+                                                <Command>
+                                                    <CommandInput placeholder="Search dataset..."/>
+                                                    <CommandList>
+                                                        <CommandEmpty>No dataset found.</CommandEmpty>
+                                                        <CommandGroup>
+                                                            {datasets.map((dataset) => (
+                                                                <>
+                                                                    {catalog_type === "rainbow" && (
+                                                                        <CommandItem
+                                                                            key={(dataset as Dataset)["@id"]}
+                                                                            value={(dataset as Dataset).title || (dataset as Dataset)["@id"]}
+                                                                            onSelect={() => {
+                                                                                if (field.value !== (dataset as Dataset)["@id"]) { // Clear subsequent fields ONLY if dataset changes
+                                                                                    field.onChange((dataset as Dataset)["@id"]);
+                                                                                    setSelectedDataset(dataset);
+                                                                                    setDatasetOpen(false);
+                                                                                    // Clear Policy field
+                                                                                    clearFields(["id"]);
+                                                                                } else {
+                                                                                    setDatasetOpen(false); // Just close if same value
+                                                                                }
+                                                                            }}
+                                                                            className={field.value === (dataset as Dataset)["@id"]
+                                                                                ? "bg-blue-50 text-blue-700 font-medium"
+                                                                                : ""
+                                                                            }
+                                                                        >
+                                                                            {(dataset as Dataset).title || (dataset as Dataset)["@id"]}
+                                                                        </CommandItem>
+                                                                    )}
+                                                                    {catalog_type === "datahub" && (
+                                                                        <CommandItem
+                                                                            key={(dataset as DatahubDataset).urn}
+                                                                            value={(dataset as DatahubDataset).name || (dataset as DatahubDataset).urn}
+                                                                            onSelect={() => {
+                                                                                if (field.value !== (dataset as DatahubDataset).urn) { // Clear subsequent fields ONLY if dataset changes
+                                                                                    field.onChange((dataset as DatahubDataset).urn);
+                                                                                    setSelectedDataset(dataset);
+                                                                                    setDatasetOpen(false);
+                                                                                    // Clear Policy field
+                                                                                    clearFields(["id"]);
+                                                                                } else {
+                                                                                    setDatasetOpen(false); // Just close if same value
+                                                                                }
+                                                                            }}
+                                                                            className={field.value === (dataset as DatahubDataset).urn ? "bg-blue-50 text-blue-700 font-medium" : ""}
+                                                                        >
+                                                                            {(dataset as DatahubDataset).name || (dataset as DatahubDataset).urn}
+                                                                        </CommandItem>
+                                                                    )}
+                                                                </>
+
+                                                            ))}
+                                                        </CommandGroup>
+                                                    </CommandList>
+                                                </Command>
+                                            </PopoverContent>
+                                        </Popover>
+                                    </FormControl>
+                                    <FormDescription className="text-sm text-gray-400 mt-1">Choose a specific dataset
+                                        from the selected catalog.</FormDescription>
+                                    <FormMessage/>
+                                </div>
+                            </FormItem>
+                        )}
+                    />
+
+                    {/* Policy Target Field (mapped to 'target' in Inputs) */}
+                    <FormField
+                        control={control}
+                        name="id" // This is the policy ID field
+                        render={({field}) => (
+                            <FormItem>
+                                <FormLabel>Policy Id</FormLabel>
+                                <div>
+                                    <FormControl>
+                                        <Popover
+                                            open={policiesOpen}
+                                            onOpenChange={handlePoliciesOpenChange}
+                                        >
+                                            <PopoverTrigger asChild>
+                                                <Button
+                                                    variant="outline"
+                                                    role="combobox"
+                                                    aria-expanded={policiesOpen}
+                                                    className="w-full justify-between font-normal text-gray-600 hover:text-gray-800 transition-colors"
+                                                    disabled={!selectedDataset} // Disable if no dataset selected
+                                                >
+                                                    {field.value
+                                                        ? policies.find((p) => p["@id"] === field.value)
+                                                        ?.["@id"] || field.value
+                                                        : selectedDataset
+                                                            ? "Select policy..."
+                                                            : "Select a dataset first"}
+                                                    <ChevronsUpDown className="ml-2 h-4 w-4 shrink-0 opacity-50"/>
+                                                </Button>
+                                            </PopoverTrigger>
+                                            <PopoverContent className="w-[--radix-popover-trigger-width] p-0">
+                                                <Command>
+                                                    <CommandInput placeholder="Search policies..."/>
+                                                    <CommandList>
+                                                        <CommandEmpty>No policies found.</CommandEmpty>
+                                                        <CommandGroup>
+                                                            {policies.map((policy) => (
+                                                                <CommandItem
+                                                                    key={policy["@id"]}
+                                                                    value={policy.target || policy["@id"]}
+                                                                    onSelect={() => {
+                                                                        field.onChange(policy["@id"]);
+                                                                        setSelectedPolicy(policy);
+                                                                        setPoliciesOpen(false);
+                                                                        // No fields follow this one that need clearing based on its change
+                                                                    }}
+                                                                    className={
+                                                                        field.value === policy["@id"]
+                                                                            ? "bg-blue-50 text-blue-700 font-medium"
+                                                                            : ""
+                                                                    }
+                                                                >
+                                                                    {policy["@id"]}
+                                                                </CommandItem>
+                                                            ))}
+                                                        </CommandGroup>
+                                                    </CommandList>
+                                                </Command>
+                                            </PopoverContent>
+                                        </Popover>
+                                    </FormControl>
+                                    <FormDescription className="text-sm text-gray-400 mt-1">
+                                        Select the policy target for the negotiation.
+                                    </FormDescription>
+                                    <FormMessage/>
+                                </div>
+                            </FormItem>
+                        )}
+                    />
+
+                    <FormField
+                        control={form.control}
+                        name="odrl"
+                        disabled={!selectedPolicy}
+                        render={({field}) => (
+                            <FormItem>
+                                <FormLabel>Odrl</FormLabel>
+                                <FormControl>
+                                    <Textarea {...field} />
+                                </FormControl>
+                                <FormDescription>
+                                    Provide the ODRL policy content
+                                </FormDescription>
+                                <FormMessage/>
+                            </FormItem>
+                        )}
+                    />
+
+                    <Button type="submit" disabled={isPending} className="w-full">
+                        Submit Offer {isPending && <span className="ml-2">...</span>}
+                    </Button>
+                </form>
+            </Form>
+        </div>
+    );
 };
 
 export const Route = createFileRoute("/contract-negotiation/offer")({
