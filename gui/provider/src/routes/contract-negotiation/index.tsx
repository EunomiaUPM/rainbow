import {createFileRoute, Link} from "@tanstack/react-router";
import dayjs from "dayjs";
import {Table, TableBody, TableCell, TableHead, TableHeader, TableRow,} from "shared/src/components/ui/table";
import {
  Drawer,
  DrawerClose,
  DrawerContent,
  DrawerFooter,
  DrawerHeader,
  DrawerTitle,
  DrawerTrigger,
} from "shared/src/components/ui/drawer";
<<<<<<< HEAD
import {Button} from "shared/src/components/ui/button.tsx";
import {Badge} from "shared/src/components/ui/badge.tsx";
import {Input} from "shared/src/components/ui/input.tsx";
import {useGetContractNegotiationProcesses} from "shared/src/data/contract-queries.ts";
import {ContractNegotiationActions} from "shared/src/components/ContractNegotiationActions";
import {useMemo} from "react";
import {ArrowRight} from "lucide-react";
=======
import { Button } from "shared/src/components/ui/button.tsx";
import { Badge } from "shared/src/components/ui/badge.tsx";
import { Input } from "shared/src/components/ui/input.tsx";
import { useGetContractNegotiationProcesses } from "shared/src/data/contract-queries.ts";
import { ContractNegotiationActions } from "shared/src/components/ContractNegotiationActions";
import { useMemo } from "react";
import { ArrowRight, Plus } from "lucide-react";
>>>>>>> 9ee7ea8f
import Heading from "shared/src/components/ui/heading";
import {RouteComponent as OfferForm} from "./offer"


const RouteComponent = () => {
    const {data: cnProcesses} = useGetContractNegotiationProcesses();
    const cnProcessesSorted = useMemo(() => {
        if (!cnProcesses) return [];
        return [...cnProcesses].sort((a, b) => {
            return (
                new Date(b.created_at).getTime() - new Date(a.created_at).getTime()
            );
        });
    }, [cnProcesses]);

<<<<<<< HEAD
    return (
        <div>
            <div className="flex justify-between items-start">
                <div className="pb-3 w-3/5">
                    <Input type="search"></Input>
                </div>
                {/*<Link*/}
                {/*    to="/contract-negotiation/offer"*/}
                {/*    className="text-decoration-none text-foreground"*/}
                {/*>*/}
                {/*    <Button>Create new offer</Button>*/}
                {/*</Link>*/}
                {/* DRAWER CONTRACT OFFER*/}
                <Drawer direction={"right"}>
                    <DrawerTrigger>
                        <Button variant={"secondary"}>
                            Create new offer
                        </Button>
                    </DrawerTrigger>
                    <DrawerContent>
                        <DrawerHeader>
                            <DrawerTitle>
                                <Heading level="h5" className="text-current">
                                    New Contract Negotiation Offer
                                </Heading>
                            </DrawerTitle>
                        </DrawerHeader>
                        <OfferForm/>
                        <DrawerFooter>
                            <DrawerClose className="flex justify-start gap-4">
                                <Button variant="outline" className="w-40">Cancel</Button>
                                {/* <Button className="w-40">Send Offer</Button> */}
                            </DrawerClose>
                        </DrawerFooter>
                    </DrawerContent>
                </Drawer>{/* /Drawer COotract Offer*/}
            </div>
            <Table className="text-sm">
                <TableHeader>
                    <TableRow>
                        <TableHead>ProviderPid</TableHead>
                        <TableHead>ConsumerPid</TableHead>
                        <TableHead>State</TableHead>
                        <TableHead>CreatedAt</TableHead>
                        <TableHead>Actions</TableHead>
                        <TableHead>Link</TableHead>
                    </TableRow>
                </TableHeader>
                <TableBody>
                    {cnProcessesSorted.map((cnProcess) => (
                        <TableRow key={cnProcess.provider_id.slice(0, 20)}>
                            <TableCell>
                                <Badge variant={"info"}>
                                    {cnProcess.provider_id?.slice(9, 20) + "..."}
                                </Badge>
                            </TableCell>
                            <TableCell>
                                <Badge variant={"info"}>
                                    {cnProcess.consumer_id?.slice(9, 20) + "..."}
                                </Badge>
                            </TableCell>
                            <TableCell>
                                <Badge variant={"status"} state={cnProcess.state}>
                                    {cnProcess.state.replace("dspace:", "")}
                                </Badge>
                            </TableCell>
                            <TableCell>
                                {dayjs(cnProcess.created_at).format("DD/MM/YYYY - HH:mm")}
                            </TableCell>
                            <TableCell>
                                <ContractNegotiationActions process={cnProcess} tiny={true}/>
                            </TableCell>
                            <TableCell>
                                <Link
                                    to="/contract-negotiation/$cnProcess"
                                    params={{cnProcess: cnProcess.provider_id}}
                                >
                                    <Button variant="link">
                                        See contract negotiation
                                        <ArrowRight/>
                                    </Button>
                                </Link>
                            </TableCell>
                        </TableRow>
                    ))}
                </TableBody>
            </Table>
        </div>
    );
=======
  return (
    <div>
      <div className=" pb-3 flex justify-between items-start">
        <div className=" basis-3/5">
          <Input type="search"></Input>
        </div>
        {/* DRAWER CONTRACT OFFER*/}
        <Drawer direction={"right"}>
          <DrawerTrigger>
            <Button>
              Create new offer
              <Plus className="mb-1"/>
            </Button>
          </DrawerTrigger>
          <DrawerContent>
            <DrawerHeader>
              <DrawerTitle>
                <Heading level="h5" className="text-current">
                  New Contract Negotiation Offer
                </Heading>
              </DrawerTitle>
            </DrawerHeader>
            <OfferForm/>
            <DrawerFooter>
              <DrawerClose className="flex justify-start gap-4">
                <Button variant="ghost" className="w-40">Cancel</Button>
                {/* <Button className="w-40">Send Offer</Button> */}
              </DrawerClose>
            </DrawerFooter>
          </DrawerContent>
        </Drawer>{/* /Drawer Contract Offer*/}
      </div>
      <Table className="text-sm">
        <TableHeader>
          <TableRow>
            <TableHead>ProviderPid</TableHead>
            <TableHead>ConsumerPid</TableHead>
            <TableHead>State</TableHead>
            <TableHead>CreatedAt</TableHead>
            <TableHead>Actions</TableHead>
            <TableHead>Link</TableHead>
          </TableRow>
        </TableHeader>
        <TableBody>
          {cnProcessesSorted.map((cnProcess) => (
            <TableRow key={cnProcess.provider_id.slice(0, 20)}>
              <TableCell>
                <Badge variant={"info"}>
                  {cnProcess.provider_id?.slice(9, 20) + "..."}
                </Badge>
              </TableCell>
              <TableCell>
                <Badge variant={"info"}>
                  {cnProcess.consumer_id?.slice(9, 20) + "..."}
                </Badge>
              </TableCell>
              <TableCell>
                <Badge variant={"status"} state={cnProcess.state}>
                  {cnProcess.state.replace("dspace:", "")}
                </Badge>
              </TableCell>
              <TableCell>
                {dayjs(cnProcess.created_at).format("DD/MM/YY - HH:mm")}
              </TableCell>
              <TableCell>
                <ContractNegotiationActions process={cnProcess} tiny={true} />
              </TableCell>
              <TableCell>
                <Link
                  to="/contract-negotiation/$cnProcess"
                  params={{ cnProcess: cnProcess.provider_id }}
                >
                  <Button variant="link">
                    See details
                    <ArrowRight />
                  </Button>
                </Link>
              </TableCell>
            </TableRow>
          ))}
        </TableBody>
      </Table>
    </div>
  );
>>>>>>> 9ee7ea8f
};

export const Route = createFileRoute("/contract-negotiation/")({
    component: RouteComponent,
    pendingComponent: () => <div>Loading...</div>,
});<|MERGE_RESOLUTION|>--- conflicted
+++ resolved
@@ -10,23 +10,13 @@
   DrawerTitle,
   DrawerTrigger,
 } from "shared/src/components/ui/drawer";
-<<<<<<< HEAD
 import {Button} from "shared/src/components/ui/button.tsx";
 import {Badge} from "shared/src/components/ui/badge.tsx";
 import {Input} from "shared/src/components/ui/input.tsx";
 import {useGetContractNegotiationProcesses} from "shared/src/data/contract-queries.ts";
 import {ContractNegotiationActions} from "shared/src/components/ContractNegotiationActions";
 import {useMemo} from "react";
-import {ArrowRight} from "lucide-react";
-=======
-import { Button } from "shared/src/components/ui/button.tsx";
-import { Badge } from "shared/src/components/ui/badge.tsx";
-import { Input } from "shared/src/components/ui/input.tsx";
-import { useGetContractNegotiationProcesses } from "shared/src/data/contract-queries.ts";
-import { ContractNegotiationActions } from "shared/src/components/ContractNegotiationActions";
-import { useMemo } from "react";
-import { ArrowRight, Plus } from "lucide-react";
->>>>>>> 9ee7ea8f
+import {ArrowRight, Plus} from "lucide-react";
 import Heading from "shared/src/components/ui/heading";
 import {RouteComponent as OfferForm} from "./offer"
 
@@ -42,97 +32,6 @@
         });
     }, [cnProcesses]);
 
-<<<<<<< HEAD
-    return (
-        <div>
-            <div className="flex justify-between items-start">
-                <div className="pb-3 w-3/5">
-                    <Input type="search"></Input>
-                </div>
-                {/*<Link*/}
-                {/*    to="/contract-negotiation/offer"*/}
-                {/*    className="text-decoration-none text-foreground"*/}
-                {/*>*/}
-                {/*    <Button>Create new offer</Button>*/}
-                {/*</Link>*/}
-                {/* DRAWER CONTRACT OFFER*/}
-                <Drawer direction={"right"}>
-                    <DrawerTrigger>
-                        <Button variant={"secondary"}>
-                            Create new offer
-                        </Button>
-                    </DrawerTrigger>
-                    <DrawerContent>
-                        <DrawerHeader>
-                            <DrawerTitle>
-                                <Heading level="h5" className="text-current">
-                                    New Contract Negotiation Offer
-                                </Heading>
-                            </DrawerTitle>
-                        </DrawerHeader>
-                        <OfferForm/>
-                        <DrawerFooter>
-                            <DrawerClose className="flex justify-start gap-4">
-                                <Button variant="outline" className="w-40">Cancel</Button>
-                                {/* <Button className="w-40">Send Offer</Button> */}
-                            </DrawerClose>
-                        </DrawerFooter>
-                    </DrawerContent>
-                </Drawer>{/* /Drawer COotract Offer*/}
-            </div>
-            <Table className="text-sm">
-                <TableHeader>
-                    <TableRow>
-                        <TableHead>ProviderPid</TableHead>
-                        <TableHead>ConsumerPid</TableHead>
-                        <TableHead>State</TableHead>
-                        <TableHead>CreatedAt</TableHead>
-                        <TableHead>Actions</TableHead>
-                        <TableHead>Link</TableHead>
-                    </TableRow>
-                </TableHeader>
-                <TableBody>
-                    {cnProcessesSorted.map((cnProcess) => (
-                        <TableRow key={cnProcess.provider_id.slice(0, 20)}>
-                            <TableCell>
-                                <Badge variant={"info"}>
-                                    {cnProcess.provider_id?.slice(9, 20) + "..."}
-                                </Badge>
-                            </TableCell>
-                            <TableCell>
-                                <Badge variant={"info"}>
-                                    {cnProcess.consumer_id?.slice(9, 20) + "..."}
-                                </Badge>
-                            </TableCell>
-                            <TableCell>
-                                <Badge variant={"status"} state={cnProcess.state}>
-                                    {cnProcess.state.replace("dspace:", "")}
-                                </Badge>
-                            </TableCell>
-                            <TableCell>
-                                {dayjs(cnProcess.created_at).format("DD/MM/YYYY - HH:mm")}
-                            </TableCell>
-                            <TableCell>
-                                <ContractNegotiationActions process={cnProcess} tiny={true}/>
-                            </TableCell>
-                            <TableCell>
-                                <Link
-                                    to="/contract-negotiation/$cnProcess"
-                                    params={{cnProcess: cnProcess.provider_id}}
-                                >
-                                    <Button variant="link">
-                                        See contract negotiation
-                                        <ArrowRight/>
-                                    </Button>
-                                </Link>
-                            </TableCell>
-                        </TableRow>
-                    ))}
-                </TableBody>
-            </Table>
-        </div>
-    );
-=======
   return (
     <div>
       <div className=" pb-3 flex justify-between items-start">
@@ -217,10 +116,9 @@
       </Table>
     </div>
   );
->>>>>>> 9ee7ea8f
 };
 
 export const Route = createFileRoute("/contract-negotiation/")({
-    component: RouteComponent,
-    pendingComponent: () => <div>Loading...</div>,
+  component: RouteComponent,
+  pendingComponent: () => <div>Loading...</div>,
 });