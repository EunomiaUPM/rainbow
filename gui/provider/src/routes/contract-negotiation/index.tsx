import { createFileRoute, Link } from "@tanstack/react-router";
import dayjs from "dayjs";
<<<<<<< HEAD
import {ExternalLink} from "lucide-react";
import {Table, TableBody, TableCell, TableHead, TableHeader, TableRow,} from "shared/src/components/ui/table";
import {useGetContractNegotiationProcesses} from "shared/src/data/contract-queries.ts";
import {Button} from "shared/src/components/ui/button.tsx";
import {ContractNegotiationActions} from "shared/src/components/ContractNegotiationActions";
import {useMemo} from "react";

const RouteComponent = () => {
    const {data: cnProcesses} = useGetContractNegotiationProcesses();
    const cnProcessesSorted = useMemo(() => {
        if (!cnProcesses) return [];
        return [...cnProcesses].sort((a, b) => {
            return new Date(b.created_at).getTime() - new Date(a.created_at).getTime();
        });
    }, [cnProcesses]);

    return (
        <div>
            <div className="flex justify-end">
                <Link to="/contract-negotiation/offer" className="text-decoration-none text-foreground">
                    <Button>Create new offer</Button>
                </Link>
            </div>
            <Table className="text-sm">
                <TableHeader>
                    <TableRow>
                        <TableHead>ProviderPid</TableHead>
                        <TableHead>ConsumerPid</TableHead>
                        <TableHead>State</TableHead>
                        <TableHead>CreatedAt</TableHead>
                        <TableHead>Actions</TableHead>
                        <TableHead>Link</TableHead>
                    </TableRow>
                </TableHeader>
                <TableBody>
                    {cnProcessesSorted.map((cnProcess) => (
                        <TableRow key={cnProcess.provider_id.slice(0, 20)}>
                            <TableCell>
                                {cnProcess.provider_id?.slice(0, 20) + "..."}
                            </TableCell>
                            <TableCell>
                                {cnProcess.consumer_id?.slice(0, 20) + "..."}
                            </TableCell>
                            <TableCell>{cnProcess.state.replace("dspace:", "")}</TableCell>
                            <TableCell>
                                {dayjs(cnProcess.created_at).format("DD/MM/YYYY - HH:mm")}
                            </TableCell>
                            <TableCell>
                                <ContractNegotiationActions process={cnProcess} tiny={true}/>
                            </TableCell>
                            <TableCell>
                                <Link
                                    to="/contract-negotiation/$cnProcess"
                                    params={{cnProcess: cnProcess.provider_id}}
                                >
                                    <ExternalLink size={12} className="text-pink-600"/>
                                </Link>
                            </TableCell>
                        </TableRow>
                    ))}
                </TableBody>
            </Table>
=======
import { ExternalLink } from "lucide-react";

// Components
import {
  Table,
  TableBody,
  TableCell,
  TableHead,
  TableHeader,
  TableRow,
} from "shared/src/components/ui/table";
import {
  getContractNegotiationProcessesOptions,
  useGetContractNegotiationProcesses,
} from "@/data/contract-queries.ts";
import { Button, buttonVariants } from "shared/src/components/ui/button.tsx";
import { Badge } from "shared/src/components/ui/badge.tsx";
import { ContractNegotiationActions } from "shared/src/components/ContractNegotiationActions.tsx";
import { Input } from "shared/src/components/ui/input.tsx";

const RouteComponent = () => {
  const { data: cnProcesses } = useGetContractNegotiationProcesses();


  return (
    <div>
      <div className="flex justify-between">
        <div className="pb-3 w-3/5">
          <Input type="search"></Input>
>>>>>>> d8531b9b
        </div>
        <Link
          to="/contract-negotiation/offer"
          className="text-decoration-none text-foreground"
        >
          <Button>Create new offer</Button>
        </Link>
      </div>
      <Table className="text-sm">
        <TableHeader>
          <TableRow>
            <TableHead>ProviderPid</TableHead>
            <TableHead>ConsumerPid</TableHead>
            <TableHead>State</TableHead>
            <TableHead>CreatedAt</TableHead>
            <TableHead>Actions</TableHead>
            <TableHead>Link</TableHead>
          </TableRow>
        </TableHeader>
        <TableBody>
          {cnProcesses.map((cnProcess) => (
           
            <TableRow key={cnProcess.provider_id.slice(0, 20)}>
              <TableCell>
                <Badge variant={"info"}>
                  {cnProcess.provider_id?.slice(9, 20) + "..."}
                </Badge>
              </TableCell>
              <TableCell>
                <Badge variant={"info"}>
                  {cnProcess.consumer_id?.slice(9, 20) + "..."}
                </Badge>
              </TableCell>
              <TableCell>
                <Badge variant={"status"} state={'success'}>
                  {cnProcess.state.replace("dspace:", "")}
                </Badge>
              </TableCell>
              <TableCell>
                {dayjs(cnProcess.created_at).format("DD/MM/YYYY - HH:mm")}
              </TableCell>
              <TableCell>
                <ContractNegotiationActions
                  state={cnProcess.state}
                  tiny={true}
                />
              </TableCell>
              <TableCell>
                <Button variant="default">
                  <Link
                    to="/contract-negotiation/$cnProcess"
                    params={{ cnProcess: cnProcess.provider_id }}
                  >
                    See contract negotiation
                  </Link>
                </Button>
              </TableCell>
            </TableRow>
          ))}
        </TableBody>
      </Table>
    </div>
  );
};

export const Route = createFileRoute("/contract-negotiation/")({
<<<<<<< HEAD
    component: RouteComponent,
    pendingComponent: () => <div>Loading...</div>,
=======
  component: RouteComponent,
  pendingComponent: () => <div>Loading...</div>,
  loader: async ({ context: { queryClient } }) => {
    let cnProcesses = await queryClient.ensureQueryData(
      getContractNegotiationProcessesOptions()
    );
    return { cnProcesses };
  },
>>>>>>> d8531b9b
});<|MERGE_RESOLUTION|>--- conflicted
+++ resolved
@@ -1,69 +1,5 @@
 import { createFileRoute, Link } from "@tanstack/react-router";
 import dayjs from "dayjs";
-<<<<<<< HEAD
-import {ExternalLink} from "lucide-react";
-import {Table, TableBody, TableCell, TableHead, TableHeader, TableRow,} from "shared/src/components/ui/table";
-import {useGetContractNegotiationProcesses} from "shared/src/data/contract-queries.ts";
-import {Button} from "shared/src/components/ui/button.tsx";
-import {ContractNegotiationActions} from "shared/src/components/ContractNegotiationActions";
-import {useMemo} from "react";
-
-const RouteComponent = () => {
-    const {data: cnProcesses} = useGetContractNegotiationProcesses();
-    const cnProcessesSorted = useMemo(() => {
-        if (!cnProcesses) return [];
-        return [...cnProcesses].sort((a, b) => {
-            return new Date(b.created_at).getTime() - new Date(a.created_at).getTime();
-        });
-    }, [cnProcesses]);
-
-    return (
-        <div>
-            <div className="flex justify-end">
-                <Link to="/contract-negotiation/offer" className="text-decoration-none text-foreground">
-                    <Button>Create new offer</Button>
-                </Link>
-            </div>
-            <Table className="text-sm">
-                <TableHeader>
-                    <TableRow>
-                        <TableHead>ProviderPid</TableHead>
-                        <TableHead>ConsumerPid</TableHead>
-                        <TableHead>State</TableHead>
-                        <TableHead>CreatedAt</TableHead>
-                        <TableHead>Actions</TableHead>
-                        <TableHead>Link</TableHead>
-                    </TableRow>
-                </TableHeader>
-                <TableBody>
-                    {cnProcessesSorted.map((cnProcess) => (
-                        <TableRow key={cnProcess.provider_id.slice(0, 20)}>
-                            <TableCell>
-                                {cnProcess.provider_id?.slice(0, 20) + "..."}
-                            </TableCell>
-                            <TableCell>
-                                {cnProcess.consumer_id?.slice(0, 20) + "..."}
-                            </TableCell>
-                            <TableCell>{cnProcess.state.replace("dspace:", "")}</TableCell>
-                            <TableCell>
-                                {dayjs(cnProcess.created_at).format("DD/MM/YYYY - HH:mm")}
-                            </TableCell>
-                            <TableCell>
-                                <ContractNegotiationActions process={cnProcess} tiny={true}/>
-                            </TableCell>
-                            <TableCell>
-                                <Link
-                                    to="/contract-negotiation/$cnProcess"
-                                    params={{cnProcess: cnProcess.provider_id}}
-                                >
-                                    <ExternalLink size={12} className="text-pink-600"/>
-                                </Link>
-                            </TableCell>
-                        </TableRow>
-                    ))}
-                </TableBody>
-            </Table>
-=======
 import { ExternalLink } from "lucide-react";
 
 // Components
@@ -83,17 +19,27 @@
 import { Badge } from "shared/src/components/ui/badge.tsx";
 import { ContractNegotiationActions } from "shared/src/components/ContractNegotiationActions.tsx";
 import { Input } from "shared/src/components/ui/input.tsx";
+import {ExternalLink} from "lucide-react";
+import {Table, TableBody, TableCell, TableHead, TableHeader, TableRow,} from "shared/src/components/ui/table";
+import {useGetContractNegotiationProcesses} from "shared/src/data/contract-queries.ts";
+import {Button} from "shared/src/components/ui/button.tsx";
+import {ContractNegotiationActions} from "shared/src/components/ContractNegotiationActions";
+import {useMemo} from "react";
 
 const RouteComponent = () => {
-  const { data: cnProcesses } = useGetContractNegotiationProcesses();
-
+    const {data: cnProcesses} = useGetContractNegotiationProcesses();
+    const cnProcessesSorted = useMemo(() => {
+        if (!cnProcesses) return [];
+        return [...cnProcesses].sort((a, b) => {
+            return new Date(b.created_at).getTime() - new Date(a.created_at).getTime();
+        });
+    }, [cnProcesses]);
 
   return (
     <div>
       <div className="flex justify-between">
         <div className="pb-3 w-3/5">
           <Input type="search"></Input>
->>>>>>> d8531b9b
         </div>
         <Link
           to="/contract-negotiation/offer"
@@ -114,8 +60,8 @@
           </TableRow>
         </TableHeader>
         <TableBody>
-          {cnProcesses.map((cnProcess) => (
-           
+          {cnProcessesSorted.map((cnProcess) => (
+
             <TableRow key={cnProcess.provider_id.slice(0, 20)}>
               <TableCell>
                 <Badge variant={"info"}>
@@ -160,17 +106,6 @@
 };
 
 export const Route = createFileRoute("/contract-negotiation/")({
-<<<<<<< HEAD
     component: RouteComponent,
     pendingComponent: () => <div>Loading...</div>,
-=======
-  component: RouteComponent,
-  pendingComponent: () => <div>Loading...</div>,
-  loader: async ({ context: { queryClient } }) => {
-    let cnProcesses = await queryClient.ensureQueryData(
-      getContractNegotiationProcessesOptions()
-    );
-    return { cnProcesses };
-  },
->>>>>>> d8531b9b
 });