--- conflicted
+++ resolved
@@ -84,72 +84,7 @@
                 </TableBody>
             </Table>
         </div>
-<<<<<<< HEAD
-        <Link
-          to="/contract-negotiation/offer"
-          className="text-decoration-none text-foreground"
-        >
-          <Button>Create new offer</Button>
-        </Link>
-      </div>
-      <Table className="text-sm">
-        <TableHeader>
-          <TableRow>
-            <TableHead>ProviderPid</TableHead>
-            <TableHead>ConsumerPid</TableHead>
-            <TableHead>State</TableHead>
-            <TableHead>CreatedAt</TableHead>
-            <TableHead>Actions</TableHead>
-            <TableHead>Link</TableHead>
-          </TableRow>
-        </TableHeader>
-        <TableBody>
-          {cnProcesses.map((cnProcess) => (
-           
-            <TableRow key={cnProcess.provider_id.slice(0, 20)}>
-              <TableCell>
-                <Badge variant={"info"}>
-                  {cnProcess.provider_id?.slice(9, 20) + "..."}
-                </Badge>
-              </TableCell>
-              <TableCell>
-                <Badge variant={"info"}>
-                  {cnProcess.consumer_id?.slice(9, 20) + "..."}
-                </Badge>
-              </TableCell>
-              <TableCell>
-                <Badge variant={"status"} state={cnProcess.state.toLowerCase()}>
-                  {cnProcess.state.replace("dspace:", "")}
-                </Badge>
-              </TableCell>
-              <TableCell>
-                {dayjs(cnProcess.created_at).format("DD/MM/YYYY - HH:mm")}
-              </TableCell>
-              <TableCell>
-                <ContractNegotiationActions
-                  state={cnProcess.state}
-                  tiny={true}
-                />
-              </TableCell>
-              <TableCell>
-                <Button variant="default">
-                  <Link
-                    to="/contract-negotiation/$cnProcess"
-                    params={{ cnProcess: cnProcess.provider_id }}
-                  >
-                    See contract negotiation
-                  </Link>
-                </Button>
-              </TableCell>
-            </TableRow>
-          ))}
-        </TableBody>
-      </Table>
-    </div>
-  );
-=======
     );
->>>>>>> fafa6e30
 };
 
 export const Route = createFileRoute("/contract-negotiation/")({
