import {createFileRoute, Link} from "@tanstack/react-router";
import dayjs from "dayjs";
import {Table, TableBody, TableCell, TableHead, TableHeader, TableRow,} from "shared/src/components/ui/table";
import {
    useGetContractNegotiationMessagesByCNID,
    useGetContractNegotiationProcessesByCNID
} from "shared/src/data/contract-queries.ts";
import {ContractNegotiationActions} from "shared/src/components/ContractNegotiationActions.tsx";
import { List, ListItem, ListItemKey } from "shared/src/components/ui/list.tsx";

const RouteComponent = () => {
    const {cnProcess} = Route.useParams();
    const {data} = useGetContractNegotiationProcessesByCNID(cnProcess);
    const process = data as CNProcess;
    const {data: cnMessages} = useGetContractNegotiationMessagesByCNID(cnProcess);

    return (
        <div className="space-y-4">
            <List>
                    <ListItem>
                        <ListItemKey>ProviderPid</ListItemKey>
                        <p>{process.provider_id}</p>
                    </ListItem>
                    <ListItem>
                        <ListItemKey>ConsumerPid</ListItemKey>
                        <p>{process.consumer_id}</p>
                    </ListItem>
                    <ListItem>
                        <ListItemKey>State</ListItemKey>
                        <p>{process.state}</p>
                    </ListItem>
                    <ListItem>
                        <ListItemKey>CreatedAt</ListItemKey>
                        <p>
                            {dayjs(process.created_at).format("DD/MM/YYYY - HH:mm")}
<<<<<<< HEAD
                        </TableCell>
                    </TableRow>
                </TableBody>
            </Table>
            <ContractNegotiationActions process={process} tiny={false}/>
=======
                        </p>
                    </ListItem>
              
            </List>
            <ContractNegotiationActions state={process.state} tiny={false}/>
>>>>>>> d8531b9b
            <div>
                <h1>Messages</h1>
                <Table className="text-sm">
                    <TableHeader>
                        <TableRow>
                            <TableHead>Message Id</TableHead>
                            <TableHead>Process Id</TableHead>
                            <TableHead>Type</TableHead>
                            <TableHead>From</TableHead>
                            <TableHead>To</TableHead>
                            <TableHead>CreatedAt</TableHead>
                            <TableHead>Content</TableHead>
                            <TableHead>Offer</TableHead>
                            <TableHead>Agreement</TableHead>
                        </TableRow>
                    </TableHeader>
                    <TableBody>
                        {cnMessages.map((message) => (
                            <TableRow key={message.cn_message_id}>
                                <TableCell>
                                    <Link
                                        to="/contract-negotiation/$cnProcess/message/$cnMessage"
                                        params={{
                                            cnProcess: message.cn_process_id,
                                            cnMessage: message.cn_message_id
                                        }}
                                    >
                                        {message.cn_message_id.slice(0, 20) + "..."}
                                    </Link>
                                </TableCell>
                                <TableCell>{message.cn_process_id.slice(0, 20) + "..."}</TableCell>
                                <TableCell>{message._type}</TableCell>
                                <TableCell>{message.from}</TableCell>
                                <TableCell>{message.to}</TableCell>
                                <TableCell>
                                    {dayjs(message.created_at).format("DD/MM/YYYY - HH:mm")}
                                </TableCell>
                                <TableCell>{JSON.stringify(message.content)}</TableCell>
                                <TableCell><Link to="/contract-negotiation">Offer</Link></TableCell>
                                <TableCell><Link to="/contract-negotiation">Agreement</Link></TableCell>
                            </TableRow>
                        ))}
                    </TableBody>
                </Table>
            </div>
        </div>
    );
};

export const Route = createFileRoute("/contract-negotiation/$cnProcess/")({
    component: RouteComponent,
});<|MERGE_RESOLUTION|>--- conflicted
+++ resolved
@@ -17,35 +17,27 @@
     return (
         <div className="space-y-4">
             <List>
-                    <ListItem>
-                        <ListItemKey>ProviderPid</ListItemKey>
-                        <p>{process.provider_id}</p>
-                    </ListItem>
-                    <ListItem>
-                        <ListItemKey>ConsumerPid</ListItemKey>
-                        <p>{process.consumer_id}</p>
-                    </ListItem>
-                    <ListItem>
-                        <ListItemKey>State</ListItemKey>
-                        <p>{process.state}</p>
-                    </ListItem>
-                    <ListItem>
-                        <ListItemKey>CreatedAt</ListItemKey>
-                        <p>
-                            {dayjs(process.created_at).format("DD/MM/YYYY - HH:mm")}
-<<<<<<< HEAD
-                        </TableCell>
-                    </TableRow>
-                </TableBody>
-            </Table>
+                <ListItem>
+                    <ListItemKey>ProviderPid</ListItemKey>
+                    <p>{process.provider_id}</p>
+                </ListItem>
+                <ListItem>
+                    <ListItemKey>ConsumerPid</ListItemKey>
+                    <p>{process.consumer_id}</p>
+                </ListItem>
+                <ListItem>
+                    <ListItemKey>State</ListItemKey>
+                    <p>{process.state}</p>
+                </ListItem>
+                <ListItem>
+                    <ListItemKey>CreatedAt</ListItemKey>
+                    <p>
+                        {dayjs(process.created_at).format("DD/MM/YYYY - HH:mm")}
+                    </p>
+                </ListItem>
+
+            </List>
             <ContractNegotiationActions process={process} tiny={false}/>
-=======
-                        </p>
-                    </ListItem>
-              
-            </List>
-            <ContractNegotiationActions state={process.state} tiny={false}/>
->>>>>>> d8531b9b
             <div>
                 <h1>Messages</h1>
                 <Table className="text-sm">
