import {
  theme as theme_,
  plugins as plugins_,
} from "./../shared/tailwind.config";

/** @type {import('tailwindcss').Config} */

module.exports = {
  content: [
    "index.css",
    "./src/**/*.{ts,tsx,js,jsx,css,sass,scss}",
    "./../shared/src/**/*.{ts,tsx,js,jsx,css,sass,scss}",
    "./../shared/index.css",
  ],
  theme: {
    extend: {
      fontFamily: {
        ubuntu: ["Ubuntu", "sans-serif"],
        source: ["Source Sans Pro", "Source Sans 3", "sans-serif"],
      },
      fontSize: {
        "2xs": ["0.625rem", { lineHeight: "1.4" }] /* 10px */,
        xs: ["0.75rem", { lineHeight: "1.4" }] /* 12px */,
        sm: ["0.875rem", { lineHeight: "1.4" }] /* 14px */,
        base: ["1rem", { lineHeight: "1.5" }] /* 16px body */,
        18: ["1.125rem", { lineHeight: "1.5" }],
        20: ["1.25rem", { lineHeight: "1.4" }],
        24: ["1.5rem", { lineHeight: "1.4" }],
        28: ["1.75rem", { lineHeight: "1.4" }],
        32: ["2rem", { lineHeight: "1.4" }],
        36: ["2.25rem", { lineHeight: "1.4" }],
        40: ["2.5rem", { lineHeight: "1.4" }],
        48: ["3rem", { lineHeight: "1.4" }],
        56: ["3.5rem", { lineHeight: "1.4" }],
        64: ["4rem", { lineHeight: "1.4" }],
      },
      colors: {
        foreground: "#ffffff",
        text: "#fefefe",
        stroke: "#525880",
        brand: {
          snow: "#EFF7FB", // white
          sky: "#9DD5F2", // light blue
          purple: "#62388E",
          blue: "#24234C", // dark blue
          black: "#0D0D1C",
        },
        base: {
<<<<<<< HEAD
          main: "#191934",
          //sidebar: "#1D1C3D",
          sidebar: "#1f1f33",
          header: "#24234C",
        },
        background: {
          //DEFAULT:"#191934",
          DEFAULT:"#151123",
=======
          // TO DO?
          main: "#09091B",
          sidebar: "#1D1C3D",
          header: "#24234C",
        },
        background: {
          DEFAULT: "#09091B",
          600: "#09091B",
          400: "#2E3356",
          300: "#2E3356",
          200: "#2E3356",
        },

        foreground: {
          // LIGHT BASE color palette
          DEFAULT: "#867ea3",
          950: "#353243",
          900: "#524d65",
          800: "#645d7a",
          700: "#786f92",
          600: "#867ea3", // default
          500: "#9e9ab8",
          400: "#b9b7ce",
          300: "#d3d2e0",
          200: "#d3d2e0",
          100: "#f1f1f6",
          50: "#f8f8fa",
>>>>>>> 533ed299
        },
        primary: {
          // blue-ish
          DEFAULT: "#2D3B98",
          950: "#1e244d",
          900: "#2b387d",
          800: "#2d3b98", // default
          700: "#3349c2",
          600: "#3c5cd4",
          500: "#5178e0",
          400: "#729be8",
          300: "#9fbef1",
          200: "#c6d7f7",
          100: "#dfe8fa",
          50: "#f1f5fd",
          foreground: "#FFFFFF",
        },
        secondary: {
          // purple-ish
          DEFAULT: "#542D98",
          950: "#2f195c",
          900: "#4d2a88",
          800: "#542d98", // default
          700: "#6e3bc6",
          600: "#7e4dda",
          500: "#8e6de5",
          400: "#ab97ee",
          300: "#c8bdf5",
          200: "#dfdafa",
          100: "#eeebfc",
          50: "#f6f4fe",
        },
        accent: {
          DEFAULT: "#62388E",
        },

        danger: {
          // RED
          DEFAULT: "#d42643",
          950: "#490818",
          900: "#821933",
          800: "#981935",
          700: "#b61a38",
          600: "#d42643", // default
          500: "#eb485b",
          400: "#f47883",
          300: "#f9a8ae",
          200: "#fccfd3",
          100: "#fee5e6",
          50: "#fef2f2",
        },
        warn: {
          // ORANGE/YELLOW
          DEFAULT: "#f05b06",
          950: "#451405",
          900: "#7f2e0f",
          800: "#9e350e",
          700: "#c74307",
          600: "#f05b06", // default
          500: "#ff7710",
          400: "#ff9537",
          300: "#ffbd70",
          200: "#ffd9a8",
          100: "#ffeed4",
          50: "#fff7ed",
        },
        success: {
          // GREEN
          DEFAULT: "#219c69",
          950: "#021A14",
          900: "#032A20",
          800: "#0c4f33",
          700: "#16744d",
          600: "#219c69", // default
          500: "#27b077",
          400: "#2cc586",
          300: "#33de97",
          200: "#39f3a6",
          100: "#a3fecd",
          50: "#d0fee4",
        },
        process: {
          // BLUE/TURQUOISE
          DEFAULT: "#51FFF0",
          950: "#001a25",
          900: "#002a35",
          800: "#004e5a",
          700: "#007983",
          600: "#00a4a9",
          500: "#00d1cd",
          400: "#51FFF0", // default
          300: "#98fffc",
          200: "#cefcff",
          100: "#edfcff",
          50: "#f8fdff",
        },
        pause: {
          // GREY (NEUTRAL)
          DEFAULT: "#7c7789",
          950: "#141218",
          900: "#232029",
          800: "#3f3c49",
          700: "#5c5769",
          600: "#7c7789", // default
          500: "#9d99a7",
          400: "#bfbdc6",
          300: "#e2e1e5",
          200: "#ebebed",
          100: "#f6f6f7",
          50: "#f9f9fa",
        },
        // Revisiones ----------------------------------
        border: {
          DEFAULT: "#121212",
        },
        // ring: {
        //   DEFAULT: "#cbe0ed",
        // },
        // shadow: {
        //   DEFAULT: "#cbd5e1",
        // },
        // title: {
        //   DEFAULT: "#323232",
        // },
      },
    },
    screens: {
      xs: "420px",
      sm: "640px",
      md: "768px",
      lg: "1024px",
      xl: "1280px",
      "2xl": "1536px",
      "3xl": "1700px",
    },
  },
};
// export const content = [
//   "index.css",
//   "./src/**/*.{ts,tsx,js,jsx,css,sass,scss}",
//   "./../shared/src/**/*.{ts,tsx,js,jsx,css,sass,scss}",
//   "./../shared/index.css"
// ];

export const theme = theme_;
export const plugins = plugins_;<|MERGE_RESOLUTION|>--- conflicted
+++ resolved
@@ -35,7 +35,6 @@
         64: ["4rem", { lineHeight: "1.4" }],
       },
       colors: {
-        foreground: "#ffffff",
         text: "#fefefe",
         stroke: "#525880",
         brand: {
@@ -46,19 +45,9 @@
           black: "#0D0D1C",
         },
         base: {
-<<<<<<< HEAD
-          main: "#191934",
-          //sidebar: "#1D1C3D",
-          sidebar: "#1f1f33",
-          header: "#24234C",
-        },
-        background: {
-          //DEFAULT:"#191934",
-          DEFAULT:"#151123",
-=======
           // TO DO?
           main: "#09091B",
-          sidebar: "#1D1C3D",
+          sidebar: "#191930",
           header: "#24234C",
         },
         background: {
@@ -71,7 +60,7 @@
 
         foreground: {
           // LIGHT BASE color palette
-          DEFAULT: "#867ea3",
+          DEFAULT: "#d3d2e0",
           950: "#353243",
           900: "#524d65",
           800: "#645d7a",
@@ -83,7 +72,6 @@
           200: "#d3d2e0",
           100: "#f1f1f6",
           50: "#f8f8fa",
->>>>>>> 533ed299
         },
         primary: {
           // blue-ish
