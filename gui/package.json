{
  "name": "gui",
  "version": "1.0.0",
  "description": "",
  "main": "index.js",
  "scripts": {
    "test": "echo \"Error: no test specified\" && exit 1"
  },
  "keywords": [],
  "author": "",
  "license": "ISC",
  "workspaces": [
    "consumer",
    "provider",
    "business",
    "shared"
  ],
  "dependencies": {
    "@tanstack/react-query": "^5.59.15",
    "@tanstack/react-router": "^1.105.0",
    "class-variance-authority": "^0.7.0",
    "clsx": "^2.1.1",
    "dayjs": "^1.11.13",
    "lucide-react": "^0.453.0",
    "react": "^18.2.0",
    "react-dom": "^18.2.0",
    "react-hook-form": "^7.56.4",
<<<<<<< HEAD
    "react-router-dom": "^7.6.3",
=======
    "react-qr-code": "^2.0.16",
    "recharts": "^3.0.2",
>>>>>>> 611c9d61
    "tailwind-merge": "^2.5.4",
    "tailwindcss-animate": "^1.0.7"
  },
  "devDependencies": {
    "@tanstack/router-devtools": "^1.105.0",
    "@tanstack/router-plugin": "^1.105.0",
    "@types/node": "^22.7.5",
    "@types/react": "^18.2.15",
    "@types/react-dom": "^18.2.7",
    "@typescript-eslint/eslint-plugin": "^6.0.0",
    "@typescript-eslint/parser": "^6.0.0",
    "@vitejs/plugin-react-swc": "^3.3.2",
    "autoprefixer": "^10.4.20",
    "eslint": "^8.45.0",
    "eslint-plugin-react-hooks": "^4.6.0",
    "eslint-plugin-react-refresh": "^0.4.3",
    "postcss": "^8.4.47",
    "postcss-import": "^16.1.0",
    "tailwindcss": "^3.4.14",
    "typescript": "^5.0.2",
    "vite": "6.1.0",
    "vite-tsconfig-paths": "^5.0.1"
  }
}<|MERGE_RESOLUTION|>--- conflicted
+++ resolved
@@ -25,12 +25,8 @@
     "react": "^18.2.0",
     "react-dom": "^18.2.0",
     "react-hook-form": "^7.56.4",
-<<<<<<< HEAD
-    "react-router-dom": "^7.6.3",
-=======
     "react-qr-code": "^2.0.16",
     "recharts": "^3.0.2",
->>>>>>> 611c9d61
     "tailwind-merge": "^2.5.4",
     "tailwindcss-animate": "^1.0.7"
   },
