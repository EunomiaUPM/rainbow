# See more keys and their definitions at https://doc.rust-lang.org/cargo/reference/manifest.html
[workspace]
members = [
    "rainbow-core",
    "rainbow-catalog",
    "rainbow-contracts",
    "rainbow-dataplane",
    "rainbow-transfer",
    "rainbow-common",
    "rainbow-auth",
    "rainbow-db",
    "rainbow-tests",
<<<<<<< HEAD
    "rainbow-events",
    "rainbow-proxy-http",
    "rainbow-proxy-kafka",
    "rainbow-proxy-nifi",
    "rainbow-fe-gateway",
    "rainbow-mates",
=======
    "rainbow-events", "rainbow-proxy-http", "rainbow-proxy-kafka", "rainbow-proxy-nifi", "rainbow-fe-gateway", "rainbow-authority",
>>>>>>> d22c9c6a
]
exclude = [
    "static",
    "gui",
    "deployment"
]
resolver = "2"


[workspace.dependencies]
serde = { version = "1.0.203", features = ["default", "derive"] }
serde_json = { version = "1.0.117", features = ["default"] }
clap = { version = "4.4.9", features = [
    "env",
    "derive",
    "wrap_help",
    "unicode",
] }
base64 = "0.22.1"
tokio = { version = "1.35.0", features = ["full"] }
anyhow = "1.0.80"
tracing = "0.1"
tracing-subscriber = "0.3.0"
axum = { version = "0.7.5", features = ["ws"] }
tower-http = { version = "0.6.2", features = ["trace", "cors"] }
dotenvy = "0.15"
reqwest = { version = "0.12", features = ["json"] }
once_cell = "1.19.0"
thiserror = "2.0.12"
jsonschema = "0.29.0"
chrono = { version = "0.4.38", features = ["serde"] }
ulid = "1.1.3"
uuid = { version = "1.8.0", features = ["serde", "default", "v4"] }
urn = { version = "0.7.0", features = ["serde"] }
log = "0.4.21"
tower = "0.5.2"
http-body-util = "0.1.2"
tracing-test = "0.2.5"
sea-orm = { version = "1.1.1", features = ["sqlx-postgres", "sqlx-sqlite", "runtime-tokio", "macros", "with-json"] }
sea-orm-migration = { version = "1.1.1" }
json_to_table = "0.10.0"
mockall = "0.13.1"
serde_valid = { version = "1.0.5", features = ["default"] }
url = { version = "2.5.4", features = ["default"] }
urlencoding = { version = "2.1.3" }<|MERGE_RESOLUTION|>--- conflicted
+++ resolved
@@ -10,16 +10,13 @@
     "rainbow-auth",
     "rainbow-db",
     "rainbow-tests",
-<<<<<<< HEAD
     "rainbow-events",
     "rainbow-proxy-http",
     "rainbow-proxy-kafka",
     "rainbow-proxy-nifi",
     "rainbow-fe-gateway",
     "rainbow-mates",
-=======
-    "rainbow-events", "rainbow-proxy-http", "rainbow-proxy-kafka", "rainbow-proxy-nifi", "rainbow-fe-gateway", "rainbow-authority",
->>>>>>> d22c9c6a
+    "rainbow-authority",
 ]
 exclude = [
     "static",
