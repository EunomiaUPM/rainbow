# See more keys and their definitions at https://doc.rust-lang.org/cargo/reference/manifest.html
[workspace]
members = [
    "rainbow-core",
    "rainbow-catalog",
    "rainbow-contracts",
    "rainbow-dataplane",
    "rainbow-transfer",
    "rainbow-common",
    "rainbow-auth",
    "rainbow-db",
    "rainbow-tests",
    "rainbow-events",
    #"rainbow-proxy-http",
    #"rainbow-proxy-kafka",
    #"rainbow-proxy-nifi",
    "rainbow-fe-gateway",
    "rainbow-datahub-catalog",
<<<<<<< HEAD
    "rainbow-mates",
    "rainbow-business-gateway",
=======
    #"rainbow-business-gateway",
>>>>>>> 8d670e35
    #"rainbow-authority",
]
exclude = [
    "static",
    "gui",
    "deployment"
]
resolver = "2"


[workspace.dependencies]
serde = { version = "1.0.203", features = ["default", "derive"] }
serde_json = { version = "1.0.117", features = ["default"] }
clap = { version = "4.4.9", features = [
    "env",
    "derive",
    "wrap_help",
    "unicode",
] }
base64 = "0.22.1"
tokio = { version = "1.35.0", features = ["full"] }
anyhow = "1.0.80"
tracing = "0.1"
tracing-subscriber = "0.3.0"
axum = { version = "0.7.5", features = ["ws"] }
tower-http = { version = "0.6.2", features = ["trace", "cors"] }
dotenvy = "0.15"
reqwest = { version = "0.12", features = ["json"] }
once_cell = "1.19.0"
thiserror = "2.0.12"
jsonschema = "0.29.0"
chrono = { version = "0.4.38", features = ["serde"] }
ulid = "1.1.3"
uuid = { version = "1.8.0", features = ["serde", "default", "v4"] }
urn = { version = "0.7.0", features = ["serde"] }
log = "0.4.21"
tower = "0.5.2"
http-body-util = "0.1.2"
tracing-test = "0.2.5"
sea-orm = { version = "1.1.1", features = ["sqlx-postgres", "sqlx-sqlite", "runtime-tokio", "macros", "with-json"] }
sea-orm-migration = { version = "1.1.1" }
json_to_table = "0.10.0"
mockall = "0.13.1"
serde_valid = { version = "1.0.5", features = ["default"] }
url = { version = "2.5.4", features = ["default"] }
urlencoding = { version = "2.1.3" }<|MERGE_RESOLUTION|>--- conflicted
+++ resolved
@@ -16,12 +16,7 @@
     #"rainbow-proxy-nifi",
     "rainbow-fe-gateway",
     "rainbow-datahub-catalog",
-<<<<<<< HEAD
-    "rainbow-mates",
     "rainbow-business-gateway",
-=======
-    #"rainbow-business-gateway",
->>>>>>> 8d670e35
     #"rainbow-authority",
 ]
 exclude = [
