# See more keys and their definitions at https://doc.rust-lang.org/cargo/reference/manifest.html
[workspace]
members = [
    "rainbow-core",
    "rainbow-catalog",
    "rainbow-contracts",
    "rainbow-dataplane",
    "rainbow-transfer",
    "rainbow-common",
    "rainbow-auth",
    "rainbow-db",
    "rainbow-tests",
    "rainbow-events",
    "rainbow-proxy-http",
    "rainbow-proxy-kafka",
    "rainbow-proxy-nifi",
    "rainbow-fe-gateway",
<<<<<<< HEAD
    "rainbow-datahub-catalog",
    "rainbow-mates", "rainbow-business-gateway",
=======
    "rainbow-mates",
    "rainbow-authority",
>>>>>>> 32f16c35
]
exclude = [
    "static",
    "gui",
    "deployment"
]
resolver = "2"


[workspace.dependencies]
serde = { version = "1.0.203", features = ["default", "derive"] }
serde_json = { version = "1.0.117", features = ["default"] }
clap = { version = "4.4.9", features = [
    "env",
    "derive",
    "wrap_help",
    "unicode",
] }
base64 = "0.22.1"
tokio = { version = "1.35.0", features = ["full"] }
anyhow = "1.0.80"
tracing = "0.1"
tracing-subscriber = "0.3.0"
axum = { version = "0.7.5", features = ["ws"] }
tower-http = { version = "0.6.2", features = ["trace", "cors"] }
dotenvy = "0.15"
reqwest = { version = "0.12", features = ["json"] }
once_cell = "1.19.0"
thiserror = "2.0.12"
jsonschema = "0.29.0"
chrono = { version = "0.4.38", features = ["serde"] }
ulid = "1.1.3"
uuid = { version = "1.8.0", features = ["serde", "default", "v4"] }
urn = { version = "0.7.0", features = ["serde"] }
log = "0.4.21"
tower = "0.5.2"
http-body-util = "0.1.2"
tracing-test = "0.2.5"
sea-orm = { version = "1.1.1", features = ["sqlx-postgres", "sqlx-sqlite", "runtime-tokio", "macros", "with-json"] }
sea-orm-migration = { version = "1.1.1" }
json_to_table = "0.10.0"
mockall = "0.13.1"
serde_valid = { version = "1.0.5", features = ["default"] }
url = { version = "2.5.4", features = ["default"] }
urlencoding = { version = "2.1.3" }<|MERGE_RESOLUTION|>--- conflicted
+++ resolved
@@ -15,13 +15,10 @@
     "rainbow-proxy-kafka",
     "rainbow-proxy-nifi",
     "rainbow-fe-gateway",
-<<<<<<< HEAD
     "rainbow-datahub-catalog",
-    "rainbow-mates", "rainbow-business-gateway",
-=======
     "rainbow-mates",
+    "rainbow-business-gateway",
     "rainbow-authority",
->>>>>>> 32f16c35
 ]
 exclude = [
     "static",
