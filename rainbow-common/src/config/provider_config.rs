--- conflicted
+++ resolved
@@ -19,11 +19,8 @@
 use crate::config::database::DbType;
 use crate::config::global_config::{extract_env, format_host_config_to_url_string, DatabaseConfig, HostConfig};
 use crate::config::ConfigRoles;
-<<<<<<< HEAD
 use clap::builder::TypedValueParser;
-=======
 use crate::ssi_wallet::{ClientConfig, SSIWalletConfig};
->>>>>>> 0f0a84d4
 use serde::Serialize;
 use serde_json::json;
 use std::env;
@@ -131,11 +128,8 @@
     fn get_raw_business_system_host(&self) -> &Option<HostConfig>;
     fn get_raw_catalog_host(&self) -> &Option<HostConfig>;
     fn get_raw_datahub_host(&self) -> &Option<HostConfig>;
-<<<<<<< HEAD
     fn get_raw_datahub_token(&self) -> &String;
-=======
     fn get_raw_ssi_wallet_config(&self) -> &SSIWalletConfig;
->>>>>>> 0f0a84d4
     fn get_raw_contract_negotiation_host(&self) -> &Option<HostConfig>;
     fn get_raw_auth_host(&self) -> &Option<HostConfig>;
     fn get_raw_gateway_host(&self) -> &Option<HostConfig>;
@@ -240,17 +234,14 @@
     fn get_raw_datahub_host(&self) -> &Option<HostConfig> {
         &self.datahub_host
     }
-<<<<<<< HEAD
     fn get_raw_datahub_token(&self) -> &String {
         &self.datahub_token
     }
-=======
 
     fn get_raw_ssi_wallet_config(&self) -> &SSIWalletConfig {
         &self.ssi_wallet_config
     }
 
->>>>>>> 0f0a84d4
     fn get_raw_contract_negotiation_host(&self) -> &Option<HostConfig> {
         &self.contract_negotiation_host
     }
