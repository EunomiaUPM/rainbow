/*
 *
 *  * Copyright (C) 2025 - Universidad Politécnica de Madrid - UPM
 *  *
 *  * This program is free software: you can redistribute it and/or modify
 *  * it under the terms of the GNU General Public License as published by
 *  * the Free Software Foundation, either version 3 of the License, or
 *  * (at your option) any later version.
 *  *
 *  * This program is distributed in the hope that it will be useful,
 *  * but WITHOUT ANY WARRANTY; without even the implied warranty of
 *  * MERCHANTABILITY or FITNESS FOR A PARTICULAR PURPOSE.  See the
 *  * GNU General Public License for more details.
 *  *
 *  * You should have received a copy of the GNU General Public License
 *  * along with this program.  If not, see <https://www.gnu.org/licenses/>.
 *
 */
<<<<<<< HEAD

use serde::Serialize;
=======
use serde::{Deserialize, Serialize};
>>>>>>> 8d670e35

#[derive(Deserialize, Serialize, Clone, Debug)]
pub struct ClientConfig {
    pub class_id: String, // como se denomina una entidad a si misma
    pub cert_path: String,
    pub display: Option<DisplayInfo>,
}

#[derive(Deserialize, Serialize, Clone, Debug)]
pub struct DisplayInfo {
    pub name: String,
    pub uri: Option<String>,
    pub logo_uri: Option<String>,
}<|MERGE_RESOLUTION|>--- conflicted
+++ resolved
@@ -1,6 +1,6 @@
 /*
  *
- *  * Copyright (C) 2025 - Universidad Politécnica de Madrid - UPM
+ *  * Copyright (C) 2024 - Universidad Politécnica de Madrid - UPM
  *  *
  *  * This program is free software: you can redistribute it and/or modify
  *  * it under the terms of the GNU General Public License as published by
@@ -16,12 +16,7 @@
  *  * along with this program.  If not, see <https://www.gnu.org/licenses/>.
  *
  */
-<<<<<<< HEAD
-
-use serde::Serialize;
-=======
 use serde::{Deserialize, Serialize};
->>>>>>> 8d670e35
 
 #[derive(Deserialize, Serialize, Clone, Debug)]
 pub struct ClientConfig {
