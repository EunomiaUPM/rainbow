/*
 *
 *  * Copyright (C) 2025 - Universidad Politécnica de Madrid - UPM
 *  *
 *  * This program is free software: you can redistribute it and/or modify
 *  * it under the terms of the GNU General Public License as published by
 *  * the Free Software Foundation, either version 3 of the License, or
 *  * (at your option) any later version.
 *  *
 *  * This program is distributed in the hope that it will be useful,
 *  * but WITHOUT ANY WARRANTY; without even the implied warranty of
 *  * MERCHANTABILITY or FITNESS FOR A PARTICULAR PURPOSE.  See the
 *  * GNU General Public License for more details.
 *  *
 *  * You should have received a copy of the GNU General Public License
 *  * along with this program.  If not, see <https://www.gnu.org/licenses/>.
 *
 */

use serde::{Deserialize, Serialize};
use serde_json::Value;
use crate::auth::gnap::access_token::AccessToken;

#[derive(Serialize, Deserialize, Debug)]
pub struct GrantResponse {
    #[serde(skip_serializing_if = "Option::is_none")]
    pub r#continue: Option<Continue4GResponse>, // REQUIRED for continuation calls are allowed for this client instance on this grant request
    #[serde(skip_serializing_if = "Option::is_none")]
    pub access_token: Option<AccessToken>, // REQUIRED if an access token is included
    #[serde(skip_serializing_if = "Option::is_none")]
    pub interact: Option<Interact4GResponse>, // REQUIRED if interaction is needed
    #[serde(skip_serializing_if = "Option::is_none")]
    pub subject: Option<Subject4GResponse>, // REQUIRED if subject information is included.
    #[serde(skip_serializing_if = "Option::is_none")]
    pub instance_id: Option<String>,
    #[serde(skip_serializing_if = "Option::is_none")]
    pub error: Option<String>, // TODO
}

#[derive(Serialize, Deserialize, Debug)]
pub struct Continue4GResponse {
    pub uri: String,
    #[serde(skip_serializing_if = "Option::is_none")]
    pub wait: Option<i64>,
    pub access_token: AccessToken,
}

impl Continue4GResponse {

}

#[derive(Serialize, Deserialize, Debug)]
pub struct Interact4GResponse {
    pub oidc4vp: Option<String>,
    pub redirect: Option<String>, // REQUIRED 4 if redirection
    pub app: Option<String>,      // ...
    pub user_code: Option<String>,
    pub user_code_uri: Option<UserCodeUri4Int>,
    pub finish: Option<String>,
    pub expires_in: Option<u64>,
}

#[derive(Serialize, Deserialize, Debug)]
pub struct UserCodeUri4Int {
    pub code: String,
    pub uri: String,
}

#[derive(Serialize, Deserialize, Debug)]
pub struct Subject4GResponse {
    #[serde(skip_serializing_if = "Option::is_none")]
    pub sub_ids: Option<Vec<Value>>, // REQUIRED if returning Subject Identifiers
    #[serde(skip_serializing_if = "Option::is_none")]
    pub assertion: Option<Vec<Value>>, // REQUIRED if returning assertions
    #[serde(skip_serializing_if = "Option::is_none")]
    pub updated_at: Option<String>, // RECOMMENDED
}

impl GrantResponse {
<<<<<<< HEAD
    pub fn default4oidc4vp(id: String, uri: String, continue_uri: String, consumer_nonce: String) -> Self {
=======
    pub fn default4oidc4vp(id: String, continue_uri:String, token: String, nonce: String, oidc4vp_uri: String) -> Self {
>>>>>>> 8d670e35
        Self {
            r#continue: Some(Continue4GResponse {
                uri: continue_uri,
                wait: None, // TODO Manage wait time
                access_token: AccessToken::default(token),
            }),
            access_token: None,
            interact: Some(Interact4GResponse::default4oidc4vp(oidc4vp_uri, nonce)),
            subject: None,
            instance_id: Some(id),
            error: None,
        }
    }

    pub fn error(error: String) -> Self {
        Self {
            r#continue: None,
            access_token: None,
            interact: None,
            subject: None,
            instance_id: None,
            error: Some(error),
        }
    }

    pub fn default4async(id: String, uri: String, token: String) -> Self {
        Self {
            r#continue: Some(Continue4GResponse{
                uri,
                wait: None,
                access_token: AccessToken::default(token),
            }),
            access_token: None,
            interact: None,
            subject: None,
            instance_id: Some(id),
            error: None,
        }
    }
}

impl Interact4GResponse {
    fn default4oidc4vp(oidc4vp_uri: String, nonce: String) -> Self {
        Self {
            oidc4vp: Some(oidc4vp_uri),
            redirect: None,
            app: None,
            user_code: None,
            user_code_uri: None,
            finish: Some(nonce),
            expires_in: None,
        }
    }
}<|MERGE_RESOLUTION|>--- conflicted
+++ resolved
@@ -1,6 +1,6 @@
 /*
  *
- *  * Copyright (C) 2025 - Universidad Politécnica de Madrid - UPM
+ *  * Copyright (C) 2024 - Universidad Politécnica de Madrid - UPM
  *  *
  *  * This program is free software: you can redistribute it and/or modify
  *  * it under the terms of the GNU General Public License as published by
@@ -77,11 +77,7 @@
 }
 
 impl GrantResponse {
-<<<<<<< HEAD
-    pub fn default4oidc4vp(id: String, uri: String, continue_uri: String, consumer_nonce: String) -> Self {
-=======
     pub fn default4oidc4vp(id: String, continue_uri:String, token: String, nonce: String, oidc4vp_uri: String) -> Self {
->>>>>>> 8d670e35
         Self {
             r#continue: Some(Continue4GResponse {
                 uri: continue_uri,
