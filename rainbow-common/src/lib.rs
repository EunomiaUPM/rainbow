--- conflicted
+++ resolved
@@ -35,9 +35,6 @@
 pub mod openapi;
 pub mod batch_requests;
 pub mod http;
-<<<<<<< HEAD
 pub mod http_client;
 pub mod well_known;
-=======
-pub mod data;
->>>>>>> 7939a026
+pub mod data;