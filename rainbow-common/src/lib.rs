/*
 *
 *  * Copyright (C) 2025 - Universidad Politécnica de Madrid - UPM
 *  *
 *  * This program is free software: you can redistribute it and/or modify
 *  * it under the terms of the GNU General Public License as published by
 *  * the Free Software Foundation, either version 3 of the License, or
 *  * (at your option) any later version.
 *  *
 *  * This program is distributed in the hope that it will be useful,
 *  * but WITHOUT ANY WARRANTY; without even the implied warranty of
 *  * MERCHANTABILITY or FITNESS FOR A PARTICULAR PURPOSE.  See the
 *  * GNU General Public License for more details.
 *  *
 *  * You should have received a copy of the GNU General Public License
 *  * along with this program.  If not, see <https://www.gnu.org/licenses/>.
 *
 */

pub mod adv_protocol;
pub mod auth;
pub mod batch_requests;
pub mod config;
pub mod dcat_formats;
pub mod err;
pub mod errors;
pub mod facades;
pub mod mates;
pub mod mates_facade;
pub mod misc_router;
pub mod openapi;
pub mod policy_templates;
pub mod protocol;
pub mod schemas;
<<<<<<< HEAD
mod ssi;
pub mod utils;
=======
pub mod utils;
pub mod errors;
pub mod ssi;
pub mod openapi;
pub mod batch_requests;
pub mod http;
>>>>>>> d483f0b2
<|MERGE_RESOLUTION|>--- conflicted
+++ resolved
@@ -19,27 +19,19 @@
 
 pub mod adv_protocol;
 pub mod auth;
-pub mod batch_requests;
 pub mod config;
 pub mod dcat_formats;
 pub mod err;
-pub mod errors;
 pub mod facades;
 pub mod mates;
 pub mod mates_facade;
 pub mod misc_router;
-pub mod openapi;
 pub mod policy_templates;
 pub mod protocol;
 pub mod schemas;
-<<<<<<< HEAD
-mod ssi;
-pub mod utils;
-=======
 pub mod utils;
 pub mod errors;
 pub mod ssi;
 pub mod openapi;
 pub mod batch_requests;
-pub mod http;
->>>>>>> d483f0b2
+pub mod http;