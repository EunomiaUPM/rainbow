/*
 *
 *  * Copyright (C) 2024 - Universidad Politécnica de Madrid - UPM
 *  *
 *  * This program is free software: you can redistribute it and/or modify
 *  * it under the terms of the GNU General Public License as published by
 *  * the Free Software Foundation, either version 3 of the License, or
 *  * (at your option) any later version.
 *  *
 *  * This program is distributed in the hope that it will be useful,
 *  * but WITHOUT ANY WARRANTY; without even the implied warranty of
 *  * MERCHANTABILITY or FITNESS FOR A PARTICULAR PURPOSE.  See the
 *  * GNU General Public License for more details.
 *  *
 *  * You should have received a copy of the GNU General Public License
 *  * along with this program.  If not, see <https://www.gnu.org/licenses/>.
 *
 */

#![allow(unused_imports)]
#![allow(dead_code)]
#![allow(unused_variables)]
#![allow(unused_mut)]
#![allow(unused_imports)]
#![allow(unused_must_use)]
pub mod adv_protocol;
pub mod auth;
pub mod config;
pub mod dcat_formats;
pub mod err;
pub mod facades;
pub mod forwarding;
pub mod mates;
pub mod misc_router;
pub mod policy_templates;
pub mod protocol;
pub mod schemas;
<<<<<<< HEAD
pub mod utils;
=======
pub mod facades;
pub mod adv_protocol;
pub mod mates;
pub mod ssi_wallet;
>>>>>>> 0f0a84d4
<|MERGE_RESOLUTION|>--- conflicted
+++ resolved
@@ -17,6 +17,7 @@
  *
  */
 
+
 #![allow(unused_imports)]
 #![allow(dead_code)]
 #![allow(unused_variables)]
@@ -35,11 +36,8 @@
 pub mod policy_templates;
 pub mod protocol;
 pub mod schemas;
-<<<<<<< HEAD
 pub mod utils;
-=======
 pub mod facades;
 pub mod adv_protocol;
 pub mod mates;
-pub mod ssi_wallet;
->>>>>>> 0f0a84d4
+pub mod ssi_wallet;