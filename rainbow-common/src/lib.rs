--- conflicted
+++ resolved
@@ -31,11 +31,6 @@
 pub mod schemas;
 pub mod utils;
 pub mod errors;
-<<<<<<< HEAD
 pub mod ssi;
 pub mod openapi;
-=======
-mod ssi;
-pub mod openapi;
-pub mod batch_requests;
->>>>>>> 335e7688
+pub mod batch_requests;