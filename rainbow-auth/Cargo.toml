[package]
name = "rainbow_auth"
version = "0.3.1"
edition = "2021"



[lib]
name = "rainbow_auth"
path = "src/lib.rs"

[[bin]]
name = "rainbow_auth"
path = "src/main.rs"

[dependencies]
rainbow_common = { version = "0.3.1", path = "../rainbow-common", default-features = true }

serde = { workspace = true }
serde_json = { workspace = true }
tokio = { workspace = true, features = ["rt", "rt-multi-thread", "macros", "full"] }
anyhow = { workspace = true }
base64 = { workspace = true }
tracing = { workspace = true }
axum = { workspace = true }
thiserror = { workspace = true }
reqwest = { workspace = true }
chrono = { workspace = true }
uuid = { workspace = true }
sea-orm = { workspace = true }
rand = { workspace = true }
urlencoding = { workspace = true }
jsonwebtoken = { workspace = true }
sha2 = { workspace = true }
json_to_table = { workspace = true }
url = { workspace = true }
clap = { workspace = true }
dotenvy = { workspace = true }
sea-orm-migration = { workspace = true }
tracing-subscriber = { workspace = true }
tower-http = { workspace = true }
<<<<<<< HEAD
once_cell = { workspace = true }
mockall = "0.13.1"
wiremock = "0.6"
mockito = "1.7.0"
httpmock = "0.8.2"
axum-test = { version = "18.0.0-rc3" }
actix-web = "4"
utoipa = "5.4.0"
utoipa-swagger-ui = { version = "9", features = ["actix-web"] }
hyper = { version = "0.14", features = ["full"] }
tower = { version = "0.5.2", features = ["full"] }
urn = { workspace = true }
futures = "0.3"
assert_cmd = "2.0"
cargo-binutils = "0.3"
=======
urn = { workspace = true }
>>>>>>> 703cc18d
<|MERGE_RESOLUTION|>--- conflicted
+++ resolved
@@ -39,7 +39,6 @@
 sea-orm-migration = { workspace = true }
 tracing-subscriber = { workspace = true }
 tower-http = { workspace = true }
-<<<<<<< HEAD
 once_cell = { workspace = true }
 mockall = "0.13.1"
 wiremock = "0.6"
@@ -54,7 +53,4 @@
 urn = { workspace = true }
 futures = "0.3"
 assert_cmd = "2.0"
-cargo-binutils = "0.3"
-=======
-urn = { workspace = true }
->>>>>>> 703cc18d
+cargo-binutils = "0.3"