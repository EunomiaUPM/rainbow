--- conflicted
+++ resolved
@@ -360,9 +360,6 @@
         }
     }
 
-<<<<<<< HEAD
-    pub async fn fallback(method: Method, uri: Uri) -> (StatusCode, String) {
-=======
     async fn verify_mate_token(
         State(manager): State<Arc<Manager<T>>>,
         Json(payload): Json<VerifyTokenRequest>,
@@ -514,8 +511,7 @@
         Redirect::to(redirect_uri.as_str()).into_response()
     }
 
-    async fn fallback(method: Method, uri: Uri) -> (StatusCode, String) {
->>>>>>> 335e7688
+    pub async fn fallback(method: Method, uri: Uri) -> (StatusCode, String) {
         let log = format!("{} {}", method, uri);
         error!("Unexpected route");
         error!("{}", log);
