--- conflicted
+++ resolved
@@ -18,13 +18,7 @@
  */
 
 use super::OnboarderConsumerRouter;
-<<<<<<< HEAD
-use crate::ssi::common::http::VcRequesterRouter;
-use crate::ssi::common::http::WalletRouter;
-use crate::ssi::common::http::{GaiaSelfIssuerRouter, MateRouter};
-=======
-use crate::ssi::common::http::{MateRouter, VcRequesterRouter, WalletRouter};
->>>>>>> f678bdc8
+use crate::ssi::common::http::{GaiaSelfIssuerRouter, MateRouter, VcRequesterRouter, WalletRouter};
 use crate::ssi::consumer::core::traits::CoreConsumerTrait;
 use axum::extract::Request;
 use axum::http::StatusCode;
@@ -58,56 +52,9 @@
         let onboarder_router = OnboarderConsumerRouter::new(self.consumer.clone()).router();
         let openapi_route = OpenapiRouter::new(self.openapi.clone()).router();
 
-<<<<<<< HEAD
-        let router = Router::new()
-            .route(
-                &format!("{}/status", self.consumer.config().get_api_path()),
-                get(server_status),
-            )
-            .nest(
-                &format!("{}/wallet", self.consumer.config().get_api_path()),
-                wallet_router,
-            )
-            .nest(
-                &format!("{}/vc-request", self.consumer.config().get_api_path()),
-                vc_requester_router,
-            )
-            .nest(
-                &format!("{}/mates", self.consumer.config().get_api_path()),
-                mate_router,
-            )
-            .nest(
-                &format!("{}/onboard", self.consumer.config().get_api_path()),
-                onboarder_router,
-            )
-            .nest(
-                &format!("{}/docs", self.consumer.config().get_api_path()),
-                openapi_route,
-            );
-
-        let router = match self.consumer.gaia_active() {
-            true => {
-                let gaia_router = GaiaSelfIssuerRouter::new(self.consumer.clone()).router();
-                router.nest(
-                    &format!("{}/gaia", self.consumer.config().get_api_path()),
-                    gaia_router,
-                )
-            }
-            false => router,
-        };
-
-        router.fallback(Self::fallback).layer(
-            TraceLayer::new_for_http()
-                .make_span_with(|_req: &Request<_>| tracing::info_span!("request", id = %Uuid::new_v4()))
-                .on_request(|req: &Request<_>, _span: &tracing::Span| {
-                    info!("{} {}", req.method(), req.uri().path());
-                })
-                .on_response(DefaultOnResponse::new().level(Level::TRACE)),
-        )
-=======
         let api_path = self.consumer.config().get_api_version();
 
-        Router::new()
+        let router = Router::new()
             .route(&format!("{}/status", api_path), get(server_status))
             .nest(&format!("{}/wallet", api_path), wallet_router)
             .nest(&format!("{}/vc-request", api_path), vc_requester_router)
@@ -122,8 +69,20 @@
                         info!("{} {}", req.method(), req.uri().path());
                     })
                     .on_response(DefaultOnResponse::new().level(Level::TRACE)),
-            )
->>>>>>> f678bdc8
+            );
+
+        let router = match self.consumer.gaia_active() {
+            true => {
+                let gaia_router = GaiaSelfIssuerRouter::new(self.consumer.clone()).router();
+                router.nest(
+                    &format!("{}/gaia", self.consumer.config().get_api_path()),
+                    gaia_router,
+                )
+            }
+            false => router,
+        };
+
+        router
     }
 
     async fn fallback() -> impl IntoResponse {
