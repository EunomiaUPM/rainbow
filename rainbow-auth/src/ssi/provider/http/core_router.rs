/*
 *
 *  * Copyright (C) 2025 - Universidad Politécnica de Madrid - UPM
 *  *
 *  * This program is free software: you can redistribute it and/or modify
 *  * it under the terms of the GNU General Public License as published by
 *  * the Free Software Foundation, either version 3 of the License, or
 *  * (at your option) any later version.
 *  *
 *  * This program is distributed in the hope that it will be useful,
 *  * but WITHOUT ANY WARRANTY; without even the implied warranty of
 *  * MERCHANTABILITY or FITNESS FOR A PARTICULAR PURPOSE.  See the
 *  * GNU General Public License for more details.
 *  *
 *  * You should have received a copy of the GNU General Public License
 *  * along with this program.  If not, see <https://www.gnu.org/licenses/>.
 *
 */
use crate::ssi::common::http::{GaiaSelfIssuerRouter, MateRouter, VcRequesterRouter, WalletRouter};
use crate::ssi::provider::core::traits::CoreProviderTrait;
use crate::ssi::provider::core::AuthProvider;
use crate::ssi::provider::http::business_router::BusinessRouter;
use crate::ssi::provider::http::{GateKeeperRouter, VerifierRouter};
use axum::extract::Request;
use axum::http::StatusCode;
use axum::response::IntoResponse;
use axum::routing::get;
use axum::Router;
use rainbow_common::config::traits::ApiConfigTrait;
use rainbow_common::http::OpenapiRouter;
use rainbow_common::utils::server_status;
use std::sync::Arc;
use tower_http::trace::{DefaultOnResponse, TraceLayer};
use tracing::{error, info, Level};
use uuid::Uuid;

pub struct AuthProviderRouter {
    provider: Arc<AuthProvider>,
    openapi: String,
}

impl AuthProviderRouter {
    pub fn new(provider: Arc<AuthProvider>) -> Self {
        let openapi = provider.config().get_openapi().expect("Invalid openapi path");
        AuthProviderRouter { provider, openapi }
    }

    pub fn router(self) -> Router {
        let wallet_router = WalletRouter::new(self.provider.clone()).router();
        let vc_requester_router = VcRequesterRouter::new(self.provider.clone()).router();
        let gatekeeper_router = GateKeeperRouter::new(self.provider.clone()).router();
        let mate_router = MateRouter::new(self.provider.clone()).router();
        let verifier_router = VerifierRouter::new(self.provider.clone()).router();
        let openapi_router = OpenapiRouter::new(self.openapi.clone()).router();
        let business_router = BusinessRouter::new(self.provider.clone()).router();

<<<<<<< HEAD
        let router = Router::new()
            .route(
                &format!("{}/status", self.provider.config().get_api_path()),
                get(server_status),
            )
            .nest(
                &format!("{}/wallet", self.provider.config().get_api_path()),
                wallet_router,
            )
            .nest(
                &format!("{}/mates", self.provider.config().get_api_path()),
                mate_router,
            )
            .nest(
                &format!("{}/vc-request", self.provider.config().get_api_path()),
                vc_requester_router,
            )
            .nest(
                &format!("{}/gate", self.provider.config().get_api_path()),
                gatekeeper_router,
            )
            .nest(
                &format!("{}/verifier", self.provider.config().get_api_path()),
                verifier_router,
            )
            .nest(
                &format!("{}/business", self.provider.config().get_api_path()),
                business_router,
            )
            .nest(
                &format!("{}/docs", self.provider.config().get_api_path()),
                openapi_router,
            );

        let router = match self.provider.gaia_active() {
            true => {
                let gaia_router = GaiaSelfIssuerRouter::new(self.provider.clone()).router();
                router.nest(
                    &format!("{}/gaia", self.provider.config().get_api_path()),
                    gaia_router,
                )
            }
            false => router,
        };

        router.fallback(Self::fallback).layer(
            TraceLayer::new_for_http()
                .make_span_with(|_req: &Request<_>| tracing::info_span!("request", id = %Uuid::new_v4()))
                .on_request(|req: &Request<_>, _span: &tracing::Span| {
                    info!("{} {}", req.method(), req.uri().path());
                })
                .on_response(DefaultOnResponse::new().level(Level::TRACE)),
        )
=======
        let api_path = self.provider.config().get_api_version();

        Router::new()
            .route(&format!("{}/status", api_path), get(server_status))
            .nest(&format!("{}/wallet", api_path), wallet_router)
            .nest(&format!("{}/mates", api_path), mate_router)
            .nest(&format!("{}/vc-request", api_path), vc_requester_router)
            .nest(&format!("{}/gate", api_path), gatekeeper_router)
            .nest(&format!("{}/verifier", api_path), verifier_router)
            .nest(&format!("{}/business", api_path), business_router)
            .nest(&format!("{}/docs", api_path), openapi_router)
            .fallback(Self::fallback)
            .layer(
                TraceLayer::new_for_http()
                    .make_span_with(|_req: &Request<_>| tracing::info_span!("P-Auth-request", id = %Uuid::new_v4()))
                    .on_request(|req: &Request<_>, _span: &tracing::Span| {
                        info!("{} {}", req.method(), req.uri().path());
                    })
                    .on_response(DefaultOnResponse::new().level(Level::TRACE)),
            )
>>>>>>> f678bdc8
    }

    async fn fallback() -> impl IntoResponse {
        error!("Wrong route");
        StatusCode::NOT_FOUND.into_response()
    }
}<|MERGE_RESOLUTION|>--- conflicted
+++ resolved
@@ -54,64 +54,9 @@
         let openapi_router = OpenapiRouter::new(self.openapi.clone()).router();
         let business_router = BusinessRouter::new(self.provider.clone()).router();
 
-<<<<<<< HEAD
-        let router = Router::new()
-            .route(
-                &format!("{}/status", self.provider.config().get_api_path()),
-                get(server_status),
-            )
-            .nest(
-                &format!("{}/wallet", self.provider.config().get_api_path()),
-                wallet_router,
-            )
-            .nest(
-                &format!("{}/mates", self.provider.config().get_api_path()),
-                mate_router,
-            )
-            .nest(
-                &format!("{}/vc-request", self.provider.config().get_api_path()),
-                vc_requester_router,
-            )
-            .nest(
-                &format!("{}/gate", self.provider.config().get_api_path()),
-                gatekeeper_router,
-            )
-            .nest(
-                &format!("{}/verifier", self.provider.config().get_api_path()),
-                verifier_router,
-            )
-            .nest(
-                &format!("{}/business", self.provider.config().get_api_path()),
-                business_router,
-            )
-            .nest(
-                &format!("{}/docs", self.provider.config().get_api_path()),
-                openapi_router,
-            );
-
-        let router = match self.provider.gaia_active() {
-            true => {
-                let gaia_router = GaiaSelfIssuerRouter::new(self.provider.clone()).router();
-                router.nest(
-                    &format!("{}/gaia", self.provider.config().get_api_path()),
-                    gaia_router,
-                )
-            }
-            false => router,
-        };
-
-        router.fallback(Self::fallback).layer(
-            TraceLayer::new_for_http()
-                .make_span_with(|_req: &Request<_>| tracing::info_span!("request", id = %Uuid::new_v4()))
-                .on_request(|req: &Request<_>, _span: &tracing::Span| {
-                    info!("{} {}", req.method(), req.uri().path());
-                })
-                .on_response(DefaultOnResponse::new().level(Level::TRACE)),
-        )
-=======
         let api_path = self.provider.config().get_api_version();
 
-        Router::new()
+        let router = Router::new()
             .route(&format!("{}/status", api_path), get(server_status))
             .nest(&format!("{}/wallet", api_path), wallet_router)
             .nest(&format!("{}/mates", api_path), mate_router)
@@ -128,8 +73,16 @@
                         info!("{} {}", req.method(), req.uri().path());
                     })
                     .on_response(DefaultOnResponse::new().level(Level::TRACE)),
-            )
->>>>>>> f678bdc8
+            );
+
+        let router = match self.provider.gaia_active() {
+            true => {
+                let gaia_router = GaiaSelfIssuerRouter::new(self.provider.clone()).router();
+                router.nest(&format!("{}/gaia", api_path), gaia_router)
+            }
+            false => router,
+        };
+        router
     }
 
     async fn fallback() -> impl IntoResponse {
