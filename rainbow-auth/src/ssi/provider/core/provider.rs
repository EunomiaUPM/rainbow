/*
 *
 *  * Copyright (C) 2025 - Universidad Politécnica de Madrid - UPM
 *  *
 *  * This program is free software: you can redistribute it and/or modify
 *  * it under the terms of the GNU General Public License as published by
 *  * the Free Software Foundation, either version 3 of the License, or
 *  * (at your option) any later version.
 *  *
 *  * This program is distributed in the hope that it will be useful,
 *  * but WITHOUT ANY WARRANTY; without even the implied warranty of
 *  * MERCHANTABILITY or FITNESS FOR A PARTICULAR PURPOSE.  See the
 *  * GNU General Public License for more details.
 *  *
 *  * You should have received a copy of the GNU General Public License
 *  * along with this program.  If not, see <https://www.gnu.org/licenses/>.
 *
 */
<<<<<<< HEAD
use crate::ssi::common::core::{CoreGaiaSelfIssuerTrait, CoreMateTrait, CoreVcRequesterTrait, CoreWalletTrait};
=======

use crate::ssi::common::core::{CoreMateTrait, CoreVcRequesterTrait, CoreWalletTrait};
>>>>>>> f678bdc8
use crate::ssi::common::services::callback::CallbackTrait;
use crate::ssi::common::services::client::ClientServiceTrait;
use crate::ssi::common::services::gaia_self_issuer::GaiaSelfIssuerTrait;
use crate::ssi::common::services::repo::subtraits::{
    MatesTrait, ReqInteractionTrait, ReqVcTrait, ReqVerificationTrait,
};
use crate::ssi::common::services::vc_requester::VcRequesterTrait;
use crate::ssi::common::services::wallet::WalletServiceTrait;
use crate::ssi::provider::core::traits::{
    CoreBusinessTrait, CoreGateKeeperTrait, CoreProviderTrait, CoreVerifierTrait,
};
use crate::ssi::provider::services::business::BusinessTrait;
use crate::ssi::provider::services::gatekeeper::GateKeeperTrait;
use crate::ssi::provider::services::repo::AuthProviderRepoTrait;
use crate::ssi::provider::services::verifier::VerifierTrait;
use rainbow_common::config::services::SsiAuthConfig;
use std::sync::Arc;

pub struct AuthProvider {
    wallet: Arc<dyn WalletServiceTrait>,
    vc_requester: Arc<dyn VcRequesterTrait>,
    gatekeeper: Arc<dyn GateKeeperTrait>,
    verifier: Arc<dyn VerifierTrait>,
    callback: Arc<dyn CallbackTrait>,
    business: Arc<dyn BusinessTrait>,
    repo: Arc<dyn AuthProviderRepoTrait>,
    #[allow(dead_code)] // as an orchestrator, it should have access even though it's not used
    client: Arc<dyn ClientServiceTrait>,
<<<<<<< HEAD
    config: Arc<dyn AuthProviderConfigTrait>,
    // EXTRA MODULES
    self_issuer: Option<Arc<dyn GaiaSelfIssuerTrait>>,
=======
    config: Arc<SsiAuthConfig>,
>>>>>>> f678bdc8
}

impl AuthProvider {
    pub fn new(
        wallet: Arc<dyn WalletServiceTrait>,
        vc_requester: Arc<dyn VcRequesterTrait>,
        gatekeeper: Arc<dyn GateKeeperTrait>,
        verifier: Arc<dyn VerifierTrait>,
        callback: Arc<dyn CallbackTrait>,
        business: Arc<dyn BusinessTrait>,
        repo: Arc<dyn AuthProviderRepoTrait>,
        client: Arc<dyn ClientServiceTrait>,
<<<<<<< HEAD
        config: Arc<dyn AuthProviderConfigTrait>,
        self_issuer: Option<Arc<dyn GaiaSelfIssuerTrait>>,
=======
        config: Arc<SsiAuthConfig>,
>>>>>>> f678bdc8
    ) -> AuthProvider {
        AuthProvider {
            wallet,
            vc_requester,
            gatekeeper,
            verifier,
            callback,
            business,
            repo,
            client,
            config,
            self_issuer,
        }
    }
}

impl CoreProviderTrait for AuthProvider {
    fn config(&self) -> Arc<SsiAuthConfig> {
        self.config.clone()
    }
    fn gaia_active(&self) -> bool {
        match self.self_issuer {
            Some(_) => true,
            None => false,
        }
    }
}

impl CoreWalletTrait for AuthProvider {
    fn wallet(&self) -> Arc<dyn WalletServiceTrait> {
        self.wallet.clone()
    }

    fn mate_repo(&self) -> Arc<dyn MatesTrait> {
        self.repo.mates()
    }
}

impl CoreVcRequesterTrait for AuthProvider {
    fn vc_req(&self) -> Arc<dyn VcRequesterTrait> {
        self.vc_requester.clone()
    }

    fn vc_req_repo(&self) -> Arc<dyn ReqVcTrait> {
        self.repo.vc_req().clone()
    }

    fn mates_repo(&self) -> Arc<dyn MatesTrait> {
        self.repo.mates().clone()
    }

    fn verification_req_repo(&self) -> Arc<dyn ReqVerificationTrait> {
        self.repo.verification_req().clone()
    }

    fn interaction_req_repo(&self) -> Arc<dyn ReqInteractionTrait> {
        self.repo.interaction_req().clone()
    }

    fn callback(&self) -> Arc<dyn CallbackTrait> {
        self.callback.clone()
    }
}

impl CoreMateTrait for AuthProvider {
    fn mate_repo(&self) -> Arc<dyn MatesTrait> {
        self.repo.mates().clone()
    }
}

impl CoreGateKeeperTrait for AuthProvider {
    fn gatekeeper(&self) -> Arc<dyn GateKeeperTrait> {
        self.gatekeeper.clone()
    }

    fn verifier(&self) -> Arc<dyn VerifierTrait> {
        self.verifier.clone()
    }

    fn repo(&self) -> Arc<dyn AuthProviderRepoTrait> {
        self.repo.clone()
    }
}

impl CoreVerifierTrait for AuthProvider {
    fn verifier(&self) -> Arc<dyn VerifierTrait> {
        self.verifier.clone()
    }

    fn repo(&self) -> Arc<dyn AuthProviderRepoTrait> {
        self.repo.clone()
    }

    fn business(&self) -> Arc<dyn BusinessTrait> {
        self.business.clone()
    }
}

impl CoreBusinessTrait for AuthProvider {
    fn business(&self) -> Arc<dyn BusinessTrait> {
        self.business.clone()
    }

    fn repo(&self) -> Arc<dyn AuthProviderRepoTrait> {
        self.repo.clone()
    }

    fn verifier(&self) -> Arc<dyn VerifierTrait> {
        self.verifier.clone()
    }
}

impl CoreGaiaSelfIssuerTrait for AuthProvider {
    fn self_issuer(&self) -> Arc<dyn GaiaSelfIssuerTrait> {
        self.self_issuer.clone().unwrap().clone()
    }

    fn wallet(&self) -> Arc<dyn WalletServiceTrait> {
        self.wallet.clone()
    }
}<|MERGE_RESOLUTION|>--- conflicted
+++ resolved
@@ -16,12 +16,7 @@
  *  * along with this program.  If not, see <https://www.gnu.org/licenses/>.
  *
  */
-<<<<<<< HEAD
 use crate::ssi::common::core::{CoreGaiaSelfIssuerTrait, CoreMateTrait, CoreVcRequesterTrait, CoreWalletTrait};
-=======
-
-use crate::ssi::common::core::{CoreMateTrait, CoreVcRequesterTrait, CoreWalletTrait};
->>>>>>> f678bdc8
 use crate::ssi::common::services::callback::CallbackTrait;
 use crate::ssi::common::services::client::ClientServiceTrait;
 use crate::ssi::common::services::gaia_self_issuer::GaiaSelfIssuerTrait;
@@ -50,13 +45,9 @@
     repo: Arc<dyn AuthProviderRepoTrait>,
     #[allow(dead_code)] // as an orchestrator, it should have access even though it's not used
     client: Arc<dyn ClientServiceTrait>,
-<<<<<<< HEAD
-    config: Arc<dyn AuthProviderConfigTrait>,
     // EXTRA MODULES
     self_issuer: Option<Arc<dyn GaiaSelfIssuerTrait>>,
-=======
     config: Arc<SsiAuthConfig>,
->>>>>>> f678bdc8
 }
 
 impl AuthProvider {
@@ -69,12 +60,8 @@
         business: Arc<dyn BusinessTrait>,
         repo: Arc<dyn AuthProviderRepoTrait>,
         client: Arc<dyn ClientServiceTrait>,
-<<<<<<< HEAD
-        config: Arc<dyn AuthProviderConfigTrait>,
         self_issuer: Option<Arc<dyn GaiaSelfIssuerTrait>>,
-=======
         config: Arc<SsiAuthConfig>,
->>>>>>> f678bdc8
     ) -> AuthProvider {
         AuthProvider {
             wallet,
